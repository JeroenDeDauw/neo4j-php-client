{
    "name": "laudis/neo4j-php-client",
    "type": "library",
    "description": "Neo4j-PHP-Client is the most advanced PHP Client for Neo4j",
    "keywords": [
        "graph",
        "database",
        "neo4j",
        "cluster",
        "client",
        "bolt",
        "http",
        "high-availability"
    ],
    "license": "MIT",
    "authors": [
        {
            "name": "Ghlen Nagels",
            "email": "ghlen@pm.me"
        }
    ],
    "scripts": {
        "cs": " docker run --rm -it -w=/app -v ${PWD}:/app oskarstark/php-cs-fixer-ga:2.19.0"
    },
    "require": {
        "php": "^7.4 || ^8.0",
        "laudis/typed-enum": "^1.1",
        "php-http/discovery": "^1.13",
        "psr/http-message": "^1.0",
        "psr/http-factory": "^1.0",
        "psr/http-client": "^1.0",
        "php-http/message": "^1.0",
        "php-ds/php-ds": "1.*",
        "php-http/message-factory": "^1.0",
        "stefanak-michal/bolt": "^2.3",
        "symfony/polyfill-php80": "^1.2"
    },
    "suggest": {
        "ext-sockets": "Needed to implement bolt protocol",
        "ext-bcmath": "Needed to implement bolt protocol",
        "ext-ds": "Needed for optimal performance",
        "ext-json": "Needed to implement http protocol"
    },
    "require-dev": {
        "phpunit/phpunit": "^9.0",
        "nyholm/psr7": "^1.3",
        "nyholm/psr7-server": "^1.0",
        "kriswallsmith/buzz": "^1.2",
        "vimeo/psalm": "^4.7",
        "friendsofphp/php-cs-fixer": "^2.19",
        "psalm/plugin-phpunit": "^0.15.1",
<<<<<<< HEAD
        "monolog/monolog": "^2.2",
        "psr/log": "^1.1",
        "php-di/php-di": "^6.3"
=======
        "vlucas/phpdotenv": "^5.0"
>>>>>>> 53eb7613
    },
    "autoload": {
        "psr-4": {
            "Laudis\\Neo4j\\": "src/"
        }
    },
    "autoload-dev": {
        "psr-4": {
            "Laudis\\Neo4j\\Tests\\": "tests/",
            "Laudis\\Neo4j\\TestkitBackend\\": "testkit-backend/src"
        }
    },
    "minimum-stability": "stable"
}<|MERGE_RESOLUTION|>--- conflicted
+++ resolved
@@ -49,13 +49,11 @@
         "vimeo/psalm": "^4.7",
         "friendsofphp/php-cs-fixer": "^2.19",
         "psalm/plugin-phpunit": "^0.15.1",
-<<<<<<< HEAD
         "monolog/monolog": "^2.2",
         "psr/log": "^1.1",
-        "php-di/php-di": "^6.3"
-=======
+        "php-di/php-di": "^6.3",
+        "psalm/plugin-phpunit": "^0.15.1",
         "vlucas/phpdotenv": "^5.0"
->>>>>>> 53eb7613
     },
     "autoload": {
         "psr-4": {
