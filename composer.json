--- conflicted
+++ resolved
@@ -31,11 +31,7 @@
         "psr/http-client": "^1.0",
         "php-http/message": "^1.0",
         "php-http/message-factory": "^1.0",
-<<<<<<< HEAD
         "stefanak-michal/bolt": "^2.5.1",
-=======
-        "stefanak-michal/bolt": "^2.5",
->>>>>>> b4290256
         "symfony/polyfill-php80": "^1.2"
     },
     "suggest": {
