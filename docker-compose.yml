version: '3.2'

networks:
    neo4j:
        driver: bridge

services:
    client:
        build:
            context: .
            dockerfile: Dockerfile
        working_dir: /opt/project
        networks:
            - neo4j
        volumes:
            - .:/opt/project
        depends_on:
            - neo4j
            - core1
            - core2
            - core3
            - readreplica1
        expose:
            - 9000
        environment:
            - XDEBUG_MODE=coverage
<<<<<<< HEAD
            - NEO4J_VERSIONS_AVAILABLE=42
    neo4j-42:
=======
    neo4j:
>>>>>>> 6f2bb6b7
        networks:
            - neo4j
        image: neo4j:3.5-enterprise
        healthcheck:
            test: [ "CMD", "neo4j status" ]
            interval: 30s
            timeout: 10s
            retries: 5
        expose:
            - 7474
            - 7687
        ports:
            - "7474:7474"
            - "7687:7687"
        environment:
            - NEO4J_ACCEPT_LICENSE_AGREEMENT=yes
            - NEO4J_AUTH=neo4j/test
    core1:
        image: neo4j:4.2-enterprise
        healthcheck:
            test: [ "CMD", "neo4j status" ]
            interval: 30s
            timeout: 10s
            retries: 5
        networks:
            - neo4j
        expose:
            - 7474
            - 7686
            - 5000
            - 6000
            - 7000
        ports:
            - "7475:7474"
            - "7688:7687"
        environment:
            - NEO4J_ACCEPT_LICENSE_AGREEMENT=yes
            - NEO4J_AUTH=neo4j/test
            - NEO4J_dbms_mode=CORE
            - NEO4J_causalClustering_discoveryAdvertisedAddress=core1:5000
            - NEO4J_causalClustering_transactionAdvertisedAddress=core1:6000
            - NEO4J_causalClustering_raftAdvertisedAddress=core1:7000
            - NEO4J_causalClustering_initialDiscoveryMembers=core1:5000,core2:5000,core3:5000
            - NEO4J_dbms_connectors_default__advertised__address=core1
    core2:
        image: neo4j:4.2-enterprise
        healthcheck:
            test: [ "CMD", "neo4j status" ]
            interval: 30s
            timeout: 10s
            retries: 5
        networks:
            - neo4j
        expose:
            - 7474
            - 7686
            - 5000
            - 6000
            - 7000
        environment:
            - NEO4J_ACCEPT_LICENSE_AGREEMENT=yes
            - NEO4J_AUTH=neo4j/test
            - NEO4J_dbms_mode=CORE
            - NEO4J_causalClustering_discoveryAdvertisedAddress=core2:5000
            - NEO4J_causalClustering_transactionAdvertisedAddress=core2:6000
            - NEO4J_causalClustering_raftAdvertisedAddress=core2:7000
            - NEO4J_causalClustering_initialDiscoveryMembers=core1:5000,core2:5000,core3:5000
            - NEO4J_dbms_connectors_default__advertised__address=core2

    core3:
        image: neo4j:4.2-enterprise
        healthcheck:
            test: [ "CMD", "neo4j status" ]
            interval: 30s
            timeout: 10s
            retries: 5
        networks:
            - neo4j
        expose:
            - 7474
            - 7686
            - 5000
            - 6000
            - 7000
        environment:
            - NEO4J_ACCEPT_LICENSE_AGREEMENT=yes
            - NEO4J_AUTH=neo4j/test
            - NEO4J_dbms_mode=CORE
            - NEO4J_causalClustering_discoveryAdvertisedAddress=core3:5000
            - NEO4J_causalClustering_transactionAdvertisedAddress=core3:6000
            - NEO4J_causalClustering_raftAdvertisedAddress=core3:7000
            - NEO4J_causalClustering_initialDiscoveryMembers=core1:5000,core2:5000,core3:5000
            - NEO4J_dbms_connectors_default__advertised__address=core3

    readreplica1:
        image: neo4j:4.2-enterprise
        healthcheck:
            test: [ "CMD", "neo4j status" ]
            interval: 30s
            timeout: 10s
            retries: 5
        networks:
            - neo4j
        expose:
            - 7474
            - 7686
            - 5000
            - 6000
            - 7000
        environment:
            - NEO4J_ACCEPT_LICENSE_AGREEMENT=yes
            - NEO4J_AUTH=neo4j/test
            - NEO4J_dbms_mode=READ_REPLICA
            - NEO4J_causalClustering_discoveryAdvertisedAddress=readreplica1:5000
            - NEO4J_causalClustering_transactionAdvertisedAddress=readreplica1:6000
            - NEO4J_causalClustering_raftAdvertisedAddress=readreplica1:7000
            - NEO4J_causalClustering_initialDiscoveryMembers=core1:5000,core2:5000,core3:5000
            - NEO4J_dbms_connectors_default__advertised__address=readreplica1<|MERGE_RESOLUTION|>--- conflicted
+++ resolved
@@ -9,6 +9,8 @@
         build:
             context: .
             dockerfile: Dockerfile
+            args:
+                - WITH_XDEBUG=true
         working_dir: /opt/project
         networks:
             - neo4j
@@ -24,12 +26,7 @@
             - 9000
         environment:
             - XDEBUG_MODE=coverage
-<<<<<<< HEAD
-            - NEO4J_VERSIONS_AVAILABLE=42
-    neo4j-42:
-=======
     neo4j:
->>>>>>> 6f2bb6b7
         networks:
             - neo4j
         image: neo4j:3.5-enterprise
@@ -73,6 +70,7 @@
             - NEO4J_causalClustering_transactionAdvertisedAddress=core1:6000
             - NEO4J_causalClustering_raftAdvertisedAddress=core1:7000
             - NEO4J_causalClustering_initialDiscoveryMembers=core1:5000,core2:5000,core3:5000
+            - NEO4J_causal__clustering_disable__middleware__logging=false
             - NEO4J_dbms_connectors_default__advertised__address=core1
     core2:
         image: neo4j:4.2-enterprise
