version: '3.2'

networks:
    neo4j:
        driver: bridge

services:
    client:
        build:
            context: .
            dockerfile: Dockerfile
        working_dir: /opt/project
        networks:
            - neo4j
        volumes:
            - .:/opt/project
            - ./docker/php/conf.d/xdebug.ini:/usr/local/etc/php/conf.d/docker-php-ext-xdebug.ini
            - ./docker/php/conf.d/error_reporting.ini:/usr/local/etc/php/conf.d/error_reporting.ini
        depends_on:
            - neo4j
            - core1
            - core2
            - core3
            - readreplica1
        expose:
            - 9000
<<<<<<< HEAD
    testkit-backend:
        build:
            context: .
            dockerfile: Dockerfile
            args:
                - WITH_XDEBUG=true
        working_dir: /opt/project
        volumes:
            - .:/opt/project
        ports:
          - "9876:9876"
=======
        env_file:
          - .env
>>>>>>> 53eb7613
    neo4j:
        networks:
            - neo4j
        image: neo4j:4.3-enterprise
        healthcheck:
            test: [ "CMD", "neo4j status" ]
            interval: 30s
            timeout: 10s
            retries: 5
        expose:
            - 7474
            - 7687
        ports:
            - "7474:7474"
            - "7687:7687"
        environment:
            - NEO4J_ACCEPT_LICENSE_AGREEMENT=yes
            - NEO4J_AUTH=neo4j/test
            - NEO4J_dbms_security_allow__csv__import__from__file__urls=true
        volumes:
          - ./tests/resources:/import
    core1:
        image: neo4j:4.3-enterprise
        healthcheck:
            test: [ "CMD", "neo4j status" ]
            interval: 30s
            timeout: 10s
            retries: 5
        networks:
            - neo4j
        expose:
            - 7474
            - 7686
            - 5000
            - 6000
            - 7000
        ports:
            - "7475:7474"
            - "7688:7687"
        volumes:
          - ./tests/resources:/import
        environment:
            - NEO4J_ACCEPT_LICENSE_AGREEMENT=yes
            - NEO4J_AUTH=neo4j/test
            - NEO4J_dbms_mode=CORE
            - NEO4J_causalClustering_discoveryAdvertisedAddress=core1:5000
            - NEO4J_causalClustering_transactionAdvertisedAddress=core1:6000
            - NEO4J_causalClustering_raftAdvertisedAddress=core1:7000
            - NEO4J_causalClustering_initialDiscoveryMembers=core1:5000,core2:5000,core3:5000
            - NEO4J_causal__clustering_disable__middleware__logging=false
            - NEO4J_dbms_connectors_default__advertised__address=core1
            - NEO4J_dbms_security_allow__csv__import__from__file__urls=true
    core2:
        image: neo4j:4.3-enterprise
        healthcheck:
            test: [ "CMD", "neo4j status" ]
            interval: 30s
            timeout: 10s
            retries: 5
        networks:
            - neo4j
        expose:
            - 7474
            - 7686
            - 5000
            - 6000
            - 7000
        environment:
            - NEO4J_ACCEPT_LICENSE_AGREEMENT=yes
            - NEO4J_AUTH=neo4j/test
            - NEO4J_dbms_mode=CORE
            - NEO4J_causalClustering_discoveryAdvertisedAddress=core2:5000
            - NEO4J_causalClustering_transactionAdvertisedAddress=core2:6000
            - NEO4J_causalClustering_raftAdvertisedAddress=core2:7000
            - NEO4J_causalClustering_initialDiscoveryMembers=core1:5000,core2:5000,core3:5000
            - NEO4J_dbms_connectors_default__advertised__address=core2
            - NEO4J_dbms_security_allow__csv__import__from__file__urls=true
        volumes:
          - ./tests/resources:/import

    core3:
        image: neo4j:4.3-enterprise
        healthcheck:
            test: [ "CMD", "neo4j status" ]
            interval: 30s
            timeout: 10s
            retries: 5
        networks:
            - neo4j
        expose:
            - 7474
            - 7686
            - 5000
            - 6000
            - 7000
        environment:
            - NEO4J_ACCEPT_LICENSE_AGREEMENT=yes
            - NEO4J_AUTH=neo4j/test
            - NEO4J_dbms_mode=CORE
            - NEO4J_causalClustering_discoveryAdvertisedAddress=core3:5000
            - NEO4J_causalClustering_transactionAdvertisedAddress=core3:6000
            - NEO4J_causalClustering_raftAdvertisedAddress=core3:7000
            - NEO4J_causalClustering_initialDiscoveryMembers=core1:5000,core2:5000,core3:5000
            - NEO4J_dbms_connectors_default__advertised__address=core3
            - NEO4J_dbms_security_allow__csv__import__from__file__urls=true
        volumes:
          - ./tests/resources:/import

    readreplica1:
        image: neo4j:4.3-enterprise
        healthcheck:
            test: [ "CMD", "neo4j status" ]
            interval: 30s
            timeout: 10s
            retries: 5
        networks:
            - neo4j
        expose:
            - 7474
            - 7686
            - 5000
            - 6000
            - 7000
        environment:
            - NEO4J_ACCEPT_LICENSE_AGREEMENT=yes
            - NEO4J_AUTH=neo4j/test
            - NEO4J_dbms_mode=READ_REPLICA
            - NEO4J_causalClustering_discoveryAdvertisedAddress=readreplica1:5000
            - NEO4J_causalClustering_transactionAdvertisedAddress=readreplica1:6000
            - NEO4J_causalClustering_raftAdvertisedAddress=readreplica1:7000
            - NEO4J_causalClustering_initialDiscoveryMembers=core1:5000,core2:5000,core3:5000
            - NEO4J_dbms_connectors_default__advertised__address=readreplica1
            - NEO4J_dbms_security_allow__csv__import__from__file__urls=true
        volumes:
          - ./tests/resources:/import<|MERGE_RESOLUTION|>--- conflicted
+++ resolved
@@ -24,7 +24,8 @@
             - readreplica1
         expose:
             - 9000
-<<<<<<< HEAD
+        env_file:
+          - .env
     testkit-backend:
         build:
             context: .
@@ -36,10 +37,6 @@
             - .:/opt/project
         ports:
           - "9876:9876"
-=======
-        env_file:
-          - .env
->>>>>>> 53eb7613
     neo4j:
         networks:
             - neo4j
