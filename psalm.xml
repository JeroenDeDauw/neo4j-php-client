--- conflicted
+++ resolved
@@ -42,13 +42,6 @@
                 <directory name="src"/>
             </errorLevel>
         </DeprecatedInterface>
-<<<<<<< HEAD
-        <UncaughtThrowInGlobalScope>
-            <errorLevel type="suppress">
-                <file name="testkit-backend/index.php"/>
-            </errorLevel>
-        </UncaughtThrowInGlobalScope>
-=======
         <UnusedForeachValue>
             <errorLevel type="suppress">
                 <directory name="tests"/>
@@ -60,12 +53,17 @@
                 <directory name="tests"/>
             </errorLevel>
         </MissingConstructor>
->>>>>>> fe4c70cb
+        <UncaughtThrowInGlobalScope>
+            <errorLevel type="suppress">
+                <file name="testkit-backend/index.php"/>
+            </errorLevel>
+        </UncaughtThrowInGlobalScope>
     </issueHandlers>
     <stubs>
         <file name="./vendor/vimeo/psalm/stubs/ext-ds.phpstub"/>
     </stubs>
     <plugins>
         <pluginClass class="Psalm\PhpUnitPlugin\Plugin"/>
-    <pluginClass class="Lctrs\PsalmPsrContainerPlugin\Plugin"/></plugins>
+        <pluginClass class="Lctrs\PsalmPsrContainerPlugin\Plugin"/>
+    </plugins>
 </psalm>