<?xml version="1.0"?>
<psalm
    checkForThrowsInGlobalScope="true"
    loadXdebugStub="true"
    findUnusedVariablesAndParams="true"
    ensureArrayIntOffsetsExist="true"
    ensureArrayStringOffsetsExist="true"
    xmlns:xsi="http://www.w3.org/2001/XMLSchema-instance"
    xmlns="https://getpsalm.org/schema/config"
    xsi:schemaLocation="https://getpsalm.org/schema/config vendor/vimeo/psalm/config.xsd"
    hoistConstants="true"
>
    <projectFiles>
        <directory name="src"/>
        <directory name="tests"/>
        <ignoreFiles>
            <directory name="vendor"/>
        </ignoreFiles>
    </projectFiles>
    <issueHandlers>
        <UnusedMethodCall>
            <errorLevel type="suppress">
                <directory name="tests"/>
            </errorLevel>
        </UnusedMethodCall>
        <DeprecatedMethod>
            <errorLevel type="suppress">
                <directory name="tests"/>
                <directory name="src"/>
            </errorLevel>
        </DeprecatedMethod>
        <DeprecatedClass>
            <errorLevel type="suppress">
                <directory name="tests"/>
                <directory name="src"/>
            </errorLevel>
        </DeprecatedClass>
        <DeprecatedInterface>
            <errorLevel type="suppress">
                <directory name="tests"/>
                <directory name="src"/>
            </errorLevel>
        </DeprecatedInterface>
    </issueHandlers>
    <stubs>
<<<<<<< HEAD
        <file name="tools/psalm/vendor/vimeo/psalm/stubs/ext-ds.phpstub"/>
=======
        <file name="./vendor/vimeo/psalm/stubs/ext-ds.phpstub"/>
>>>>>>> 6f2bb6b7
    </stubs>
    <plugins>
        <pluginClass class="Psalm\PhpUnitPlugin\Plugin"/>
    </plugins>
</psalm><|MERGE_RESOLUTION|>--- conflicted
+++ resolved
@@ -43,11 +43,7 @@
         </DeprecatedInterface>
     </issueHandlers>
     <stubs>
-<<<<<<< HEAD
-        <file name="tools/psalm/vendor/vimeo/psalm/stubs/ext-ds.phpstub"/>
-=======
         <file name="./vendor/vimeo/psalm/stubs/ext-ds.phpstub"/>
->>>>>>> 6f2bb6b7
     </stubs>
     <plugins>
         <pluginClass class="Psalm\PhpUnitPlugin\Plugin"/>
