--- conflicted
+++ resolved
@@ -21,7 +21,6 @@
 use Laudis\Neo4j\Common\ConnectionConfiguration;
 use Laudis\Neo4j\Contracts\AuthenticateInterface;
 use Laudis\Neo4j\Contracts\ConnectionInterface;
-use Laudis\Neo4j\Contracts\FormatterInterface;
 use Laudis\Neo4j\Databags\BookmarkHolder;
 use Laudis\Neo4j\Databags\DatabaseInfo;
 use Laudis\Neo4j\Enum\AccessMode;
@@ -41,7 +40,6 @@
     private V3 $boltProtocol;
     /** @psalm-readonly */
     private ConnectionConfiguration $config;
-    private string $serverState;
 
     /**
      * @note We are using references to "subscribed results" to maintain backwards compatibility and try and strike
@@ -63,20 +61,15 @@
 
     public function getImplementation()
     {
-<<<<<<< HEAD
-        $this->factory = $factory;
-        $this->boltProtocol = $boltProtocol;
+        return [$this->boltProtocol, $this->connection];
+    }
+
+    /**
+     * @psalm-mutation-free
+     */
+    public function __construct(V3 $protocol, Connection $connection, AuthenticateInterface $auth, string $userAgent, ConnectionConfiguration $config)
+    {
         $this->config = $config;
-=======
-        return [$this->boltProtocol, $this->connection];
->>>>>>> 73ba8a46
-    }
-
-    /**
-     * @psalm-mutation-free
-     */
-    public function __construct(V3 $protocol, Connection $connection, AuthenticateInterface $auth, string $userAgent, ConnectionConfiguration $config)
-    {
         $this->boltProtocol = $protocol;
         $this->serverState = 'READY';
         $this->auth = $auth;
@@ -156,24 +149,7 @@
         $this->connection->setTimeout($timeout);
     }
 
-<<<<<<< HEAD
-    /**
-     * Closes the connection.
-     *
-     * Any of the preconditioned states are: 'READY', 'STREAMING', 'TX_READY', 'TX_STREAMING', 'FAILED', 'INTERRUPTED'.
-     * Sends signal: 'DISCONNECT'
-     */
-    public function close(): void
-    {
-        $this->consumeResults();
-        $this->protocol()->goodbye();
-        $this->boltProtocol = null; // has to be set to null as the sockets don't recover nicely contrary to what the underlying code might lead you to believe
-    }
-
-    private function consumeResults(): void
-=======
     public function consumeResults(): void
->>>>>>> 73ba8a46
     {
         foreach ($this->subscribedResults as $result) {
             $result = $result->get();
@@ -235,11 +211,7 @@
      */
     public function run(string $text, array $parameters, ?string $database, ?float $timeout, BookmarkHolder $holder): array
     {
-<<<<<<< HEAD
         if (!str_starts_with($this->protocol()->serverState->get(), 'TX_') || str_starts_with($this->getServerVersion(), '3')) {
-=======
-        if (in_array($this->serverState, ['STREAMING', 'TX_STREAMING'])) {
->>>>>>> 73ba8a46
             $this->consumeResults();
         }
 
@@ -289,42 +261,21 @@
         $extra = $this->buildResultExtra($fetchSize, $qid);
 
         $bolt = $this->protocol();
-<<<<<<< HEAD
         if (!$bolt instanceof V4) {
             /** @var non-empty-list<list> */
             $tbr = $bolt->pullAll($extra);
         } else {
             /** @var non-empty-list<list> */
             $tbr = $bolt->pull($extra);
-=======
-        try {
-            if (!$bolt instanceof V4) {
-                /** @var non-empty-list<list> $tbr */
-                $tbr = $bolt->pullAll($extra);
-            } else {
-                /** @var non-empty-list<list> $tbr */
-                $tbr = $bolt->pull($extra);
-            }
-        } catch (MessageException $e) {
-            $this->serverState = 'FAILED';
-
-            throw $e;
-        } catch (IgnoredException $e) {
-            $this->serverState = 'IGNORED';
-
-            throw $e;
->>>>>>> 73ba8a46
-        }
+        }
+
+        $this->interpretResult($tbr[count($tbr) - 1]);
 
         return $tbr;
     }
 
     public function __destruct()
     {
-<<<<<<< HEAD
-        if ($this->protocol()->serverState->get() !== 'FAILED' && $this->isOpen()) {
-            $this->close();
-=======
         if ($this->serverState !== 'FAILED' && $this->isOpen()) {
             if (in_array($this->serverState, ['STREAMING', 'TX_STREAMING'])) {
                 $this->consumeResults();
@@ -334,7 +285,6 @@
 
             $this->serverState = 'DEFUNCT';
             unset($this->boltProtocol); // has to be set to null as the sockets don't recover nicely contrary to what the underlying code might lead you to believe;
->>>>>>> 73ba8a46
         }
     }
 
@@ -379,15 +329,6 @@
         $this->subscribedResults[] = WeakReference::create($result);
     }
 
-<<<<<<< HEAD
-    private function protocol(): V3
-    {
-        if ($this->boltProtocol === null) {
-            throw new LogicException('Cannot use protocol if it is not created');
-        }
-
-        return $this->boltProtocol;
-=======
     private function interpretResult(array $result): void
     {
         if (str_starts_with($this->serverState, 'TX_')) {
@@ -418,6 +359,5 @@
     public function getUserAgent(): string
     {
         return $this->userAgent;
->>>>>>> 73ba8a46
     }
 }