--- conflicted
+++ resolved
@@ -14,11 +14,6 @@
 namespace Laudis\Neo4j\Bolt;
 
 use Bolt\Bolt;
-<<<<<<< HEAD
-use Bolt\error\MessageException;
-use Ds\Vector;
-=======
->>>>>>> fe4c70cb
 use Exception;
 use Laudis\Neo4j\Common\TransactionHelper;
 use Laudis\Neo4j\Contracts\AuthenticateInterface;
@@ -28,8 +23,6 @@
 use Laudis\Neo4j\Contracts\SessionInterface;
 use Laudis\Neo4j\Contracts\TransactionInterface;
 use Laudis\Neo4j\Contracts\UnmanagedTransactionInterface;
-use Laudis\Neo4j\Databags\Bookmark;
-use Laudis\Neo4j\Databags\BookmarkHolder;
 use Laudis\Neo4j\Databags\Neo4jError;
 use Laudis\Neo4j\Databags\SessionConfiguration;
 use Laudis\Neo4j\Databags\Statement;
@@ -38,7 +31,6 @@
 use Laudis\Neo4j\Exception\Neo4jException;
 use Laudis\Neo4j\Types\CypherList;
 use Psr\Http\Message\UriInterface;
-use Throwable;
 
 /**
  * A session using bolt connections.
@@ -70,7 +62,6 @@
     private AuthenticateInterface $auth;
     /** @psalm-readonly  */
     private float $socketTimeout;
-    private BookmarkHolder $bookmarkHolder;
 
     /**
      * @param FormatterInterface<ResultFormat> $formatter
@@ -94,7 +85,6 @@
         $this->uri = $uri;
         $this->auth = $auth;
         $this->socketTimeout = $socketTimeout;
-        $this->bookmarkHolder = new BookmarkHolder();
     }
 
     public function runStatements(iterable $statements, ?TransactionConfiguration $config = null): CypherList
@@ -159,27 +149,9 @@
      */
     private function beginInstantTransaction(SessionConfiguration $config): TransactionInterface
     {
-<<<<<<< HEAD
-        try {
-            return new BoltUnmanagedTransaction(
-                $this->config->getDatabase(),
-                $this->formatter,
-                $this->acquireConnection(TransactionConfiguration::default(), $config),
-                $this->bookmarkHolder,
-                true
-            );
-        } catch (Throwable $e) {
-            if ($e instanceof MessageException) {
-                $code = TransactionHelper::extractCode($e) ?? '';
-                throw new Neo4jException(new Vector([new Neo4jError($code, $e->getMessage())]), $e);
-            }
-            throw $e;
-        }
-=======
         $connection = $this->acquireConnection(TransactionConfiguration::default(), $config);
 
         return new BoltUnmanagedTransaction($this->config->getDatabase(), $this->formatter, $connection);
->>>>>>> fe4c70cb
     }
 
     /**
@@ -212,11 +184,6 @@
             throw new Neo4jException([new Neo4jError($code, $e->getMessage())], $e);
         }
 
-        return new BoltUnmanagedTransaction($this->config->getDatabase(), $this->formatter, $bolt, $this->bookmarkHolder, false);
-    }
-
-    public function getLastBookmark(): Bookmark
-    {
-        return $this->bookmarkHolder->getBookmark();
+        return new BoltUnmanagedTransaction($this->config->getDatabase(), $this->formatter, $bolt);
     }
 }