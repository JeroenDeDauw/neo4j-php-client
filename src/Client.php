--- conflicted
+++ resolved
@@ -114,43 +114,7 @@
 
     public function verifyConnectivity(?string $driver = null): bool
     {
-<<<<<<< HEAD
-        return $this->getDriver($driver)->verifyConnectivity();
-    }
-
-    /**
-     * @psalm-mutation-free
-     */
-    private function decideAlias(?string $alias): string
-    {
-        return $alias ?? $this->default ?? array_key_first($this->drivers);
-    }
-
-    /**
-     * @param array<string, DriverSetup>       $driverSetups
-     * @param FormatterInterface<ResultFormat> $formatter
-     *
-     * @return non-empty-array<string, DriverInterface<ResultFormat>>
-     */
-    private function createDrivers(array $driverSetups, FormatterInterface $formatter, DriverConfiguration $configuration): array
-    {
-        if (count($driverSetups) === 0) {
-            $drivers = ['default' => DriverFactory::create(self::DEFAULT_DRIVER_CONFIG, null, null, $formatter)];
-        } else {
-            $drivers = [];
-            foreach ($driverSetups as $alias => $setup) {
-                $uri = $setup->getUri();
-                $auth = $setup->getAuth();
-
-                $drivers[$alias] = DriverFactory::create($uri, $configuration, $auth, $formatter);
-            }
-        }
-
-        /** @var non-empty-array<string, DriverInterface<ResultFormat>> */
-        return $drivers;
-=======
         return $this->driverSetups->verifyConnectivity($driver);
->>>>>>> d019354b
     }
 
     private function getTsxConfig(?TransactionConfiguration $config): TransactionConfiguration
