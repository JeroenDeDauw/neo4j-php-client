--- conflicted
+++ resolved
@@ -15,12 +15,6 @@
 
 use Laudis\Neo4j\Contracts\TransactionInterface;
 use Laudis\Neo4j\Contracts\UnmanagedTransactionInterface;
-<<<<<<< HEAD
-use Laudis\Neo4j\Databags\BookmarkHolder;
-use Laudis\Neo4j\Databags\DatabaseInfo;
-use Laudis\Neo4j\Databags\SessionConfiguration;
-=======
->>>>>>> fe4c70cb
 use Laudis\Neo4j\Databags\TransactionConfiguration;
 use Laudis\Neo4j\Exception\Neo4jException;
 use function microtime;
@@ -76,9 +70,4 @@
 
         return null;
     }
-
-    public static function incrementBookmark(BookmarkHolder $holder): void
-    {
-        $holder->setBookmark($holder->getBookmark()->withIncrement());
-    }
 }