--- conflicted
+++ resolved
@@ -13,21 +13,12 @@
 
 namespace Laudis\Neo4j\Databags;
 
-<<<<<<< HEAD
-use Laudis\Neo4j\Types\AbstractCypherContainer;
-
-/**
- * @psalm-immutable
- */
-final class DatabaseInfo extends AbstractCypherContainer
-=======
 /**
  * Stores relevant information of a database.
  *
  * @psalm-immutable
  */
 final class DatabaseInfo
->>>>>>> fe4c70cb
 {
     private string $name;
 
@@ -43,9 +34,4 @@
     {
         return $this->name;
     }
-
-    public function getIterator()
-    {
-        yield 'name' => $this->name;
-    }
 }