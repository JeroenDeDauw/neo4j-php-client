--- conflicted
+++ resolved
@@ -15,10 +15,7 @@
 
 use function call_user_func;
 use Composer\InstalledVersions;
-<<<<<<< HEAD
-=======
 use function function_exists;
->>>>>>> fe4c70cb
 use function is_callable;
 use function sprintf;
 
@@ -29,20 +26,7 @@
  */
 final class DriverConfiguration
 {
-<<<<<<< HEAD
-    /**
-     * @psalm-mutation-free
-     */
-    public static function DEFAULT_USER_AGENT(): string
-    {
-        /** @psalm-suppress ImpureMethodCall */
-        $version = InstalledVersions::getVersion('laudis/neo4j-php-client') ?? '2';
-
-        return 'neo4j-php-client/'.$version;
-    }
-=======
     public const DEFAULT_USER_AGENT = 'neo4j-php-client/%s';
->>>>>>> fe4c70cb
 
     /** @var pure-callable():(string|null)|string|null */
     private $userAgent;
@@ -79,7 +63,7 @@
     public static function default(): self
     {
         return new self(
-            self::DEFAULT_USER_AGENT(),
+            self::DEFAULT_USER_AGENT,
             HttpPsrBindings::default()
         );
     }
@@ -88,9 +72,6 @@
     {
         $userAgent = (is_callable($this->userAgent)) ? call_user_func($this->userAgent) : $this->userAgent;
 
-<<<<<<< HEAD
-        return $userAgent ?? self::DEFAULT_USER_AGENT();
-=======
         if ($userAgent === null) {
             if (function_exists('InstalledVersions::getPrettyVersion')) {
                 /** @psalm-suppress ImpureMethodCall */
@@ -102,7 +83,6 @@
         }
 
         return $userAgent;
->>>>>>> fe4c70cb
     }
 
     /**
