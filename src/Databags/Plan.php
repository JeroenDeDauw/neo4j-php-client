--- conflicted
+++ resolved
@@ -13,16 +13,10 @@
 
 namespace Laudis\Neo4j\Databags;
 
-use Laudis\Neo4j\Types\AbstractCypherContainer;
 use Laudis\Neo4j\Types\CypherList;
 use Laudis\Neo4j\Types\CypherMap;
 
 /**
-<<<<<<< HEAD
- * @psalm-immutable
- */
-final class Plan extends AbstractCypherContainer
-=======
  * This describes the plan that the database planner produced and used (or will use) to execute your query.
  *
  * @see https://neo4j.com/docs/cypher-manual/current/execution-plans/
@@ -30,7 +24,6 @@
  * @psalm-immutable
  */
 final class Plan
->>>>>>> fe4c70cb
 {
     /** @var CypherMap<mixed> */
     private CypherMap $arguments;
@@ -94,12 +87,4 @@
     {
         return $this->operator;
     }
-
-    public function getIterator()
-    {
-        yield 'arguments' => $this->arguments;
-        yield 'list' => $this->list;
-        yield 'identifiers' => $this->identifiers;
-        yield 'operator' => $this->operator;
-    }
 }