--- conflicted
+++ resolved
@@ -13,15 +13,9 @@
 
 namespace Laudis\Neo4j\Databags;
 
-use Laudis\Neo4j\Types\AbstractCypherContainer;
 use Laudis\Neo4j\Types\CypherList;
 
 /**
-<<<<<<< HEAD
- * @psalm-immutable
- */
-final class ProfiledPlan extends AbstractCypherContainer
-=======
  * A plan that has been executed. This means a lot more information is available.
  *
  * @see \Laudis\Neo4j\Databags\Plan
@@ -29,7 +23,6 @@
  * @psalm-immutable
  */
 final class ProfiledPlan
->>>>>>> fe4c70cb
 {
     /** @var CypherList<ProfiledPlan> */
     private CypherList $children;
@@ -127,16 +120,4 @@
     {
         return $this->time;
     }
-
-    public function getIterator()
-    {
-        yield 'children' => $this->children;
-        yield 'dbHits' => $this->dbHits;
-        yield 'hasPageCacheStats' => $this->hasPageCacheStats;
-        yield 'pageCacheHitRatio' => $this->pageCacheHitRatio;
-        yield 'pageCacheHits' => $this->pageCacheHits;
-        yield 'pageCacheMisses' => $this->pageCacheMisses;
-        yield 'records' => $this->records;
-        yield 'time' => $this->time;
-    }
 }