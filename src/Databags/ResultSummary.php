--- conflicted
+++ resolved
@@ -13,17 +13,10 @@
 
 namespace Laudis\Neo4j\Databags;
 
-use Generator;
 use Laudis\Neo4j\Enum\QueryTypeEnum;
-use Laudis\Neo4j\Types\AbstractCypherContainer;
 use Laudis\Neo4j\Types\CypherList;
 
 /**
-<<<<<<< HEAD
- * @psalm-immutable
- */
-final class ResultSummary extends AbstractCypherContainer
-=======
  * The result summary of running a query.
  *
  * The result summary interface can be used to investigate details about the result:
@@ -36,7 +29,6 @@
  * @psalm-immutable
  */
 final class ResultSummary
->>>>>>> fe4c70cb
 {
     private SummaryCounters $counters;
     private DatabaseInfo $databaseInfo;
@@ -158,18 +150,4 @@
     {
         return $this->serverInfo;
     }
-
-    public function getIterator(): Generator
-    {
-        yield 'counters' => $this->counters;
-        yield 'databaseInfo' => $this->databaseInfo;
-        yield 'notifications' => $this->notifications;
-        yield 'plan' => $this->plan;
-        yield 'profiledPlan' => $this->profiledPlan;
-        yield 'statement' => $this->statement;
-        yield 'queryType' => $this->queryType;
-        yield 'resultAvailableAfter' => $this->resultAvailableAfter;
-        yield 'resultConsumedAfter' => $this->resultConsumedAfter;
-        yield 'serverInfo' => $this->serverInfo;
-    }
 }