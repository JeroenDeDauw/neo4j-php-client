<?php

declare(strict_types=1);

/*
 * This file is part of the Laudis Neo4j package.
 *
 * (c) Laudis technologies <http://laudis.tech>
 *
 * For the full copyright and license information, please view the LICENSE
 * file that was distributed with this source code.
 */

namespace Laudis\Neo4j\Databags;

use function call_user_func;
use function is_callable;
use Laudis\Neo4j\Enum\AccessMode;
use function parse_str;
use Psr\Http\Message\UriInterface;

/**
 * Configuration class for a Session.
 *
 * @psalm-immutable
 */
final class SessionConfiguration
{
    public const DEFAULT_DATABASE = 'neo4j';
    public const DEFAULT_FETCH_SIZE = 1000;
    public const DEFAULT_ACCESS_MODE = 'WRITE';
    public const DEFAULT_BOOKMARKS = '[]';

    /** @var pure-callable():(string|null)|string|null */
    private $database;
    /** @var pure-callable():(int|null)|int|null */
    private $fetchSize;
    /** @var pure-callable():(AccessMode|null)|AccessMode|null */
    private $accessMode;
    /** @var pure-callable():(iterable<string>|null)|iterable<string>|null */
    private $bookmarks;

    /**
     * @param pure-callable():(string|null)|string|null                     $database
     * @param pure-callable():(int|null)|int|null                           $fetchSize
     * @param pure-callable():(AccessMode|null)|AccessMode|null             $defaultAccessMode
     * @param pure-callable():(iterable<string>|null)|iterable<string>|null $bookmarks
     */
    public function __construct(
        $database = null,
        $fetchSize = null,
        $defaultAccessMode = null,
        $bookmarks = null
    ) {
        $this->database = $database;
        $this->fetchSize = $fetchSize;
        $this->accessMode = $defaultAccessMode;
        $this->bookmarks = $bookmarks;
    }

    /**
     * @pure
     *
     * @param pure-callable():(string|null)|string|null                $database
     * @param pure-callable():(int|null)|int|null                      $fetchSize
     * @param pure-callable():(AccessMode|null)|AccessMode|null        $defaultAccessMode
     * @param pure-callable():(iterable<string>|null)|iterable<string> $bookmarks
     */
    public static function create($database = null, $fetchSize = null, $defaultAccessMode = null, $bookmarks = null): self
    {
        return new self($database, $fetchSize, $defaultAccessMode, $bookmarks);
    }

    /**
     * @pure
     */
    public static function default(): self
    {
        return new self();
    }

    /**
     * Creates a new session with the provided database.
     *
     * @param string|pure-callable():(string|null)|null $database
     */
    public function withDatabase($database): self
    {
        return new self($database, $this->fetchSize, $this->accessMode, $this->bookmarks);
    }

    /**
     * Creates a new session with the provided fetch size.
     *
     * @param pure-callable():(int|null)|int|null $size
     */
    public function withFetchSize($size): self
    {
        return new self($this->database, $size, $this->accessMode, $this->bookmarks);
    }

    /**
     * Creates a new session with the provided access mode.
     *
     * @param pure-callable():(AccessMode|null)|AccessMode|null $defaultAccessMode
     */
    public function withAccessMode($defaultAccessMode): self
    {
        return new self($this->database, $this->fetchSize, $defaultAccessMode, $this->bookmarks);
    }

    /**
     * Creates a new session with the provided bookmarks.
     *
     * @param pure-callable():(iterable<string>|null)|iterable<string>|null $bookmarks
     */
    public function withBookmarks($bookmarks): self
    {
        return new self($this->database, $this->fetchSize, $this->accessMode, $bookmarks);
    }

    /**
     * Returns the maximum amount of records to fetch at once.
     */
    public function getFetchSize(): int
    {
        $fetchSize = is_callable($this->fetchSize) ? call_user_func($this->fetchSize) : $this->fetchSize;

        return $fetchSize ?? self::DEFAULT_FETCH_SIZE;
    }

    /**
     * The type of access required by units of work in this session.
     */
    public function getAccessMode(): AccessMode
    {
        $accessMode = is_callable($this->accessMode) ? call_user_func($this->accessMode) : $this->accessMode;

        return $accessMode ?? AccessMode::WRITE();
    }

    /**
     * The database where the session is going to connect to.
     */
    public function getDatabase(): string
    {
        $database = is_callable($this->database) ? call_user_func($this->database) : $this->database;

        return $database ?? self::DEFAULT_DATABASE;
    }

    /**
     * Returns the initial bookmarks.
     */
    public function getBookmarks(): iterable
    {
        $bookmarks = is_callable($this->bookmarks) ? call_user_func($this->bookmarks) : $this->bookmarks;

        return $bookmarks ?? [];
    }

    /**
     * Creates a new configuration by merging the provided configuration with the current one.
     * The set values of the provided configuration will override the values of this configuration.
     */
    public function merge(SessionConfiguration $config): self
    {
        return new self(
            $this->database ?? $config->database,
            $this->fetchSize ?? $config->fetchSize,
            $this->accessMode ?? $config->accessMode,
            $this->bookmarks ?? $config->bookmarks
        );
    }

    /**
     * Creates a session configuration from the information found within the uri.
     *
     * @pure
     */
    public static function fromUri(UriInterface $uri): self
    {
<<<<<<< HEAD
        parse_str($uri->getQuery(), $query);
        $tbr = self::default();
=======
        /**
         * @psalm-suppress ImpureMethodCall Uri is a pure object:
         *
         * @see https://github.com/php-fig/fig-standards/blob/master/accepted/PSR-7-http-message-meta.md#why-value-objects
         */
        $uri = $uri->getQuery();
        /** @psalm-suppress ImpureFunctionCall */
        parse_str($uri, $query);
        $tbr = SessionConfiguration::default();
>>>>>>> fe4c70cb
        if (isset($query['database'])) {
            $database = (string) $query['database'];
            $tbr = $tbr->withDatabase($database);
        }

        return $tbr;
    }
}<|MERGE_RESOLUTION|>--- conflicted
+++ resolved
@@ -136,6 +136,7 @@
     {
         $accessMode = is_callable($this->accessMode) ? call_user_func($this->accessMode) : $this->accessMode;
 
+        /** @psalm-suppress ImpureMethodCall */
         return $accessMode ?? AccessMode::WRITE();
     }
 
@@ -180,10 +181,6 @@
      */
     public static function fromUri(UriInterface $uri): self
     {
-<<<<<<< HEAD
-        parse_str($uri->getQuery(), $query);
-        $tbr = self::default();
-=======
         /**
          * @psalm-suppress ImpureMethodCall Uri is a pure object:
          *
@@ -193,7 +190,6 @@
         /** @psalm-suppress ImpureFunctionCall */
         parse_str($uri, $query);
         $tbr = SessionConfiguration::default();
->>>>>>> fe4c70cb
         if (isset($query['database'])) {
             $database = (string) $query['database'];
             $tbr = $tbr->withDatabase($database);
