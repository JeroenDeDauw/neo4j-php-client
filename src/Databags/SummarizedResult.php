<?php

declare(strict_types=1);

/*
 * This file is part of the Laudis Neo4j package.
 *
 * (c) Laudis technologies <http://laudis.tech>
 *
 * For the full copyright and license information, please view the LICENSE
 * file that was distributed with this source code.
 */

namespace Laudis\Neo4j\Databags;

<<<<<<< HEAD
use Laudis\Neo4j\Types\AbstractCypherContainer;
use Laudis\Neo4j\Types\CypherList;
=======
use ArrayAccess;
use BadMethodCallException;
use Generator;
use function is_iterable;
use IteratorAggregate;
use JsonSerializable;
use function sprintf;
>>>>>>> fe4c70cb

/**
 * A result containing the values and the summary.
 *
 * @template T
 *
 * @psalm-immutable
<<<<<<< HEAD
 */
final class SummarizedResult extends AbstractCypherContainer
=======
 *
 * @implements ArrayAccess<string, ResultSummary|T>
 */
final class SummarizedResult implements JsonSerializable, ArrayAccess, IteratorAggregate
>>>>>>> fe4c70cb
{
    private ResultSummary $summary;
    /** @var T */
    private $result;

    /**
     * @param T $result
     */
    public function __construct($result, ResultSummary $summary)
    {
        $this->summary = $summary;
        $this->result = $result;
    }

    /**
     * Returns the actual result.
     *
     * @return T
     */
    public function getResult()
    {
        return $this->result;
    }

    /**
     * Returns the result summary.
     */
    public function getSummary(): ResultSummary
    {
        return $this->summary;
    }

<<<<<<< HEAD
    public function getIterator()
    {
        yield 'result' => $this->result;
        yield 'summary' => $this->summary;
=======
    public function getIterator(): Generator
    {
        if (is_iterable($this->result)) {
            yield from $this->result;
        } else {
            yield 'summary' => $this->summary;
            yield 'result' => $this->result;
        }
    }

    /**
     * @return array{summary: ResultSummary, result: T}
     */
    public function jsonSerialize(): array
    {
        return [
            'summary' => $this->summary,
            'result' => $this->result,
        ];
    }

    public function offsetExists($offset)
    {
        return array_key_exists($offset, $this->jsonSerialize());
    }

    public function offsetGet($offset)
    {
        return $this->jsonSerialize()[$offset];
    }

    public function offsetSet($offset, $value)
    {
        throw new BadMethodCallException(sprintf('%s is immutable', __CLASS__));
    }

    public function offsetUnset($offset)
    {
        throw new BadMethodCallException(sprintf('%s is immutable', __CLASS__));
>>>>>>> fe4c70cb
    }
}<|MERGE_RESOLUTION|>--- conflicted
+++ resolved
@@ -13,10 +13,6 @@
 
 namespace Laudis\Neo4j\Databags;
 
-<<<<<<< HEAD
-use Laudis\Neo4j\Types\AbstractCypherContainer;
-use Laudis\Neo4j\Types\CypherList;
-=======
 use ArrayAccess;
 use BadMethodCallException;
 use Generator;
@@ -24,7 +20,6 @@
 use IteratorAggregate;
 use JsonSerializable;
 use function sprintf;
->>>>>>> fe4c70cb
 
 /**
  * A result containing the values and the summary.
@@ -32,15 +27,10 @@
  * @template T
  *
  * @psalm-immutable
-<<<<<<< HEAD
- */
-final class SummarizedResult extends AbstractCypherContainer
-=======
  *
  * @implements ArrayAccess<string, ResultSummary|T>
  */
 final class SummarizedResult implements JsonSerializable, ArrayAccess, IteratorAggregate
->>>>>>> fe4c70cb
 {
     private ResultSummary $summary;
     /** @var T */
@@ -73,12 +63,6 @@
         return $this->summary;
     }
 
-<<<<<<< HEAD
-    public function getIterator()
-    {
-        yield 'result' => $this->result;
-        yield 'summary' => $this->summary;
-=======
     public function getIterator(): Generator
     {
         if (is_iterable($this->result)) {
@@ -118,6 +102,5 @@
     public function offsetUnset($offset)
     {
         throw new BadMethodCallException(sprintf('%s is immutable', __CLASS__));
->>>>>>> fe4c70cb
     }
 }