--- conflicted
+++ resolved
@@ -1,6 +1,4 @@
 <?php
-
-declare(strict_types=1);
 
 /*
  * This file is part of the Neo4j PHP Client and Driver package.
@@ -13,13 +11,6 @@
 
 namespace Laudis\Neo4j\Enum;
 
-<<<<<<< HEAD
-use const E_DEPRECATED;
-
-use function error_reporting;
-
-=======
->>>>>>> 3a51cf3f
 use JsonSerializable;
 use Laudis\TypedEnum\TypedEnum;
 
