--- conflicted
+++ resolved
@@ -21,8 +21,6 @@
 use Laudis\Neo4j\Contracts\FormatterInterface;
 use Laudis\Neo4j\Contracts\SessionInterface;
 use Laudis\Neo4j\Contracts\UnmanagedTransactionInterface;
-use Laudis\Neo4j\Databags\Bookmark;
-use Laudis\Neo4j\Databags\BookmarkHolder;
 use Laudis\Neo4j\Databags\SessionConfiguration;
 use Laudis\Neo4j\Databags\Statement;
 use Laudis\Neo4j\Databags\TransactionConfiguration;
@@ -74,7 +72,6 @@
     private AuthenticateInterface $auth;
     /** @psalm-readonly */
     private string $userAgent;
-    private BookmarkHolder $bookmarkHolder;
 
     /**
      * @psalm-mutation-free
@@ -102,7 +99,6 @@
         $this->uri = $uri;
         $this->auth = $auth;
         $this->userAgent = $userAgent;
-        $this->bookmarkHolder = new BookmarkHolder();
     }
 
     /**
@@ -122,8 +118,6 @@
         $time = microtime(true) - $start;
 
         $data = HttpHelper::interpretResponse($response);
-
-        TransactionHelper::incrementBookmark($this->bookmarkHolder);
 
         return $this->formatter->formatHttpResult($response, $data, $connection, $time, $time, $statements);
     }
@@ -207,14 +201,8 @@
         return new HttpUnmanagedTransaction(
             $request,
             $connection,
-<<<<<<< HEAD
-            $this->streamFactory,
-            $this->formatter,
-            $this->bookmarkHolder
-=======
             $this->streamFactory->resolve(),
             $this->formatter
->>>>>>> fe4c70cb
         );
     }
 
@@ -225,9 +213,4 @@
 
         return $request->withUri($uri);
     }
-
-    public function getLastBookmark(): Bookmark
-    {
-        return $this->bookmarkHolder->getBookmark();
-    }
 }