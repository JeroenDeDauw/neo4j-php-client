<?php

declare(strict_types=1);

/*
 * This file is part of the Laudis Neo4j package.
 *
 * (c) Laudis technologies <http://laudis.tech>
 *
 * For the full copyright and license information, please view the LICENSE
 * file that was distributed with this source code.
 */

namespace Laudis\Neo4j\Neo4j;

use Bolt\protocol\V3;
use Exception;
use function is_string;
use Laudis\Neo4j\Authentication\Authenticate;
use Laudis\Neo4j\Bolt\BoltConnectionPool;
use Laudis\Neo4j\Bolt\Session;
use Laudis\Neo4j\Bolt\SslConfigurator;
use Laudis\Neo4j\Common\Uri;
use Laudis\Neo4j\Contracts\AuthenticateInterface;
use Laudis\Neo4j\Contracts\ConnectionPoolInterface;
use Laudis\Neo4j\Contracts\DriverInterface;
use Laudis\Neo4j\Contracts\FormatterInterface;
use Laudis\Neo4j\Contracts\SessionInterface;
use Laudis\Neo4j\Databags\DriverConfiguration;
use Laudis\Neo4j\Databags\SessionConfiguration;
use Laudis\Neo4j\Databags\TransactionConfiguration;
use Laudis\Neo4j\Formatter\OGMFormatter;
use Psr\Http\Message\UriInterface;

/**
 * Driver for auto client-side routing.
 *
 * @template T
 *
 * @implements DriverInterface<T>
 *
 * @psalm-import-type OGMResults from \Laudis\Neo4j\Formatter\OGMFormatter
 */
final class Neo4jDriver implements DriverInterface
{
    private UriInterface $parsedUrl;
    private AuthenticateInterface $auth;
    /** @var ConnectionPoolInterface<V3> */
    private ConnectionPoolInterface $pool;
    private DriverConfiguration $config;
    private FormatterInterface $formatter;
    private float $socketTimeout;

    /**
     * @param FormatterInterface<T>       $formatter
     * @param ConnectionPoolInterface<V3> $pool
     *
     * @psalm-mutation-free
     */
    public function __construct(
        UriInterface $parsedUrl,
        AuthenticateInterface $auth,
        ConnectionPoolInterface $pool,
        DriverConfiguration $config,
        FormatterInterface $formatter,
        float $socketTimeout
    ) {
        $this->parsedUrl = $parsedUrl;
        $this->auth = $auth;
        $this->pool = $pool;
        $this->config = $config;
        $this->formatter = $formatter;
        $this->socketTimeout = $socketTimeout;
    }

    /**
     * @template U
     *
     * @param FormatterInterface<U> $formatter
     * @param string|UriInterface   $uri
     *
     * @return (
     *           func_num_args() is 5
     *           ? self<U>
     *           : self<OGMResults>
     *           )
     * @pure
     */
    public static function create($uri, ?DriverConfiguration $configuration = null, ?AuthenticateInterface $authenticate = null, ?float $socketTimeout = null, FormatterInterface $formatter = null): self
    {
        if (is_string($uri)) {
            $uri = Uri::create($uri);
        }

        $socketTimeout ??= TransactionConfiguration::DEFAULT_TIMEOUT;
        $configuration ??= DriverConfiguration::default();

        if ($formatter !== null) {
            return new self(
                $uri,
<<<<<<< HEAD
                $authenticate ?? Authenticate::fromUrl($uri),
                new Neo4jConnectionPool(new BoltConnectionPool()),
                $configuration ?? DriverConfiguration::default(),
=======
                $authenticate ?? Authenticate::fromUrl(),
                new Neo4jConnectionPool(new BoltConnectionPool($configuration, new SslConfigurator())),
                $configuration,
>>>>>>> 54f2b61f
                $formatter,
                $socketTimeout
            );
        }

        return new self(
            $uri,
<<<<<<< HEAD
            $authenticate ?? Authenticate::fromUrl($uri),
            new Neo4jConnectionPool(new BoltConnectionPool()),
            $configuration ?? DriverConfiguration::default(),
=======
            $authenticate ?? Authenticate::fromUrl(),
            new Neo4jConnectionPool(new BoltConnectionPool($configuration, new SslConfigurator())),
            $configuration,
>>>>>>> 54f2b61f
            OGMFormatter::create(),
            $socketTimeout
        );
    }

    /**
     * @psalm-mutation-free
     *
     * @throws Exception
     */
    public function createSession(?SessionConfiguration $config = null): SessionInterface
    {
        $config ??= SessionConfiguration::default();
        $config = $config->merge(SessionConfiguration::fromUri($this->parsedUrl));

        return new Session(
            $config,
            $this->pool,
            $this->formatter,
            $this->config->getUserAgent(),
            $this->parsedUrl,
            $this->auth,
            $this->socketTimeout
        );
    }

    public function verifyConnectivity(): bool
    {
        return $this->pool->canConnect($this->parsedUrl, $this->auth);
    }
}<|MERGE_RESOLUTION|>--- conflicted
+++ resolved
@@ -19,7 +19,6 @@
 use Laudis\Neo4j\Authentication\Authenticate;
 use Laudis\Neo4j\Bolt\BoltConnectionPool;
 use Laudis\Neo4j\Bolt\Session;
-use Laudis\Neo4j\Bolt\SslConfigurator;
 use Laudis\Neo4j\Common\Uri;
 use Laudis\Neo4j\Contracts\AuthenticateInterface;
 use Laudis\Neo4j\Contracts\ConnectionPoolInterface;
@@ -98,15 +97,9 @@
         if ($formatter !== null) {
             return new self(
                 $uri,
-<<<<<<< HEAD
                 $authenticate ?? Authenticate::fromUrl($uri),
-                new Neo4jConnectionPool(new BoltConnectionPool()),
-                $configuration ?? DriverConfiguration::default(),
-=======
-                $authenticate ?? Authenticate::fromUrl(),
-                new Neo4jConnectionPool(new BoltConnectionPool($configuration, new SslConfigurator())),
+                new Neo4jConnectionPool(new BoltConnectionPool($configuration)),
                 $configuration,
->>>>>>> 54f2b61f
                 $formatter,
                 $socketTimeout
             );
@@ -114,15 +107,9 @@
 
         return new self(
             $uri,
-<<<<<<< HEAD
             $authenticate ?? Authenticate::fromUrl($uri),
-            new Neo4jConnectionPool(new BoltConnectionPool()),
-            $configuration ?? DriverConfiguration::default(),
-=======
-            $authenticate ?? Authenticate::fromUrl(),
-            new Neo4jConnectionPool(new BoltConnectionPool($configuration, new SslConfigurator())),
+            new Neo4jConnectionPool(new BoltConnectionPool($configuration)),
             $configuration,
->>>>>>> 54f2b61f
             OGMFormatter::create(),
             $socketTimeout
         );
