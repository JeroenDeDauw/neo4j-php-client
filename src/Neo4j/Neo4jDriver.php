--- conflicted
+++ resolved
@@ -17,11 +17,8 @@
 use function is_string;
 use Laudis\Neo4j\Authentication\Authenticate;
 use Laudis\Neo4j\Bolt\Session;
-<<<<<<< HEAD
 use Laudis\Neo4j\Common\GeneratorHelper;
-=======
 use Laudis\Neo4j\Common\DNSAddressResolver;
->>>>>>> 9210a007
 use Laudis\Neo4j\Common\Uri;
 use Laudis\Neo4j\Contracts\AuthenticateInterface;
 use Laudis\Neo4j\Contracts\DriverInterface;
@@ -86,28 +83,11 @@
         $configuration ??= DriverConfiguration::default();
         $authenticate ??= Authenticate::fromUrl($uri);
 
-<<<<<<< HEAD
         /** @psalm-suppress InvalidArgument */
         return new self(
             $uri,
             Neo4jConnectionPool::create($uri, $authenticate, $configuration),
             $formatter ?? OGMFormatter::create(),
-=======
-        if ($formatter !== null) {
-            return new self(
-                $uri,
-                $authenticate ?? Authenticate::fromUrl($uri),
-                new Neo4jConnectionPool(new BoltConnectionPool($configuration), new DNSAddressResolver()),
-                $formatter,
-            );
-        }
-
-        return new self(
-            $uri,
-            $authenticate ?? Authenticate::fromUrl($uri),
-            new Neo4jConnectionPool(new BoltConnectionPool($configuration), new DNSAddressResolver()),
-            OGMFormatter::create(),
->>>>>>> 9210a007
         );
     }
 
