<?php

declare(strict_types=1);

/*
 * This file is part of the Laudis Neo4j package.
 *
 * (c) Laudis technologies <http://laudis.tech>
 *
 * For the full copyright and license information, please view the LICENSE
 * file that was distributed with this source code.
 */

namespace Laudis\Neo4j;

use Ds\Map;
use Ds\Sequence;
use Ds\Vector;
use function gettype;
use InvalidArgumentException;
use function is_array;
use function is_int;
use function is_object;
use function is_string;
use stdClass;

final class ParameterHelper
{
    public static function asList(iterable $iterable): Vector
    {
        return new Vector($iterable);
    }

    public static function asMap(iterable $iterable): Map
    {
        return new Map($iterable);
    }

    /**
     * @param mixed $value
     *
     * @return iterable|scalar|stdClass|null
     */
    public static function asParameter($value)
    {
        return self::emptySequenceToArray($value) ??
            self::emptyDictionaryToStdClass($value) ??
            self::filledIterableToArray($value) ??
            self::stringAbleToString($value) ??
            self::filterInvalidType($value);
    }

    /**
     * @param mixed $value
     */
    private static function stringAbleToString($value): ?string
    {
        if (is_object($value) && method_exists($value, '__toString')) {
            return (string) $value;
        }

        return null;
    }

    /**
     * @param mixed $value
     *
     * @return scalar|null
     */
    private static function filterInvalidType($value)
    {
        if ($value !== null && !is_scalar($value)) {
            throw new InvalidArgumentException('Parameters must be iterable, scalar, null or stringable');
        }

        return $value;
    }

    /**
     * @param mixed $value
     */
    private static function emptySequenceToArray($value): ?array
    {
        if (($value instanceof Sequence && $value->count() === 0) ||
            (is_array($value) && count($value) === 0)) {
            return [];
        }

        return null;
    }

    /**
     * @param mixed $value
     */
    private static function emptyDictionaryToStdClass($value): ?stdClass
    {
<<<<<<< HEAD
        if ((!$value && is_array($value)) ||
            ($value instanceof Map && $value->count() === 0)
        ) {
=======
        if ($value instanceof Map && $value->count() === 0) {
>>>>>>> 6f2bb6b7
            return new stdClass();
        }

        return null;
    }

    /**
     * @param mixed $value
     */
    private static function filledIterableToArray($value): ?array
    {
        if (is_iterable($value)) {
            return self::iterableToArray($value);
        }

        return null;
    }

    /**
     * @param iterable<iterable|scalar|null> $parameters
     *
     * @return Map<array-key, iterable|scalar|stdClass|null>
     */
    public static function formatParameters(iterable $parameters): Map
    {
        /** @var Map<array-key, iterable|scalar|stdClass|null> $tbr */
        $tbr = new Map();
        foreach ($parameters as $key => $value) {
            if (!(is_int($key) || is_string($key))) {
                $msg = 'The parameters must have an integer or string as key values, '.gettype($key).' received.';
                throw new InvalidArgumentException($msg);
            }
            $tbr->put($key, self::asParameter($value));
        }

        return $tbr;
    }

    private static function iterableToArray(iterable $value): array
    {
        $tbr = [];
        /**
         * @var mixed $key
         * @var mixed $val
         */
        foreach ($value as $key => $val) {
            if (is_int($key) || is_string($key)) {
                $tbr[$key] = self::asParameter($val);
            } else {
                $msg = 'Iterable parameters must have an integer or string as key values, '.gettype($key).' received.';
                throw new InvalidArgumentException($msg);
            }
        }

        return $tbr;
    }
}<|MERGE_RESOLUTION|>--- conflicted
+++ resolved
@@ -53,7 +53,7 @@
     /**
      * @param mixed $value
      */
-    private static function stringAbleToString($value): ?string
+    private static function stringableToString($value): ?string
     {
         if (is_object($value) && method_exists($value, '__toString')) {
             return (string) $value;
@@ -94,13 +94,9 @@
      */
     private static function emptyDictionaryToStdClass($value): ?stdClass
     {
-<<<<<<< HEAD
         if ((!$value && is_array($value)) ||
             ($value instanceof Map && $value->count() === 0)
         ) {
-=======
-        if ($value instanceof Map && $value->count() === 0) {
->>>>>>> 6f2bb6b7
             return new stdClass();
         }
 
