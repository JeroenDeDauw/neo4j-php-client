<?php

declare(strict_types=1);

/*
 * This file is part of the Laudis Neo4j package.
 *
 * (c) Laudis technologies <http://laudis.tech>
 *
 * For the full copyright and license information, please view the LICENSE
 * file that was distributed with this source code.
 */

namespace Laudis\Neo4j\Types;

use function array_key_exists;
use ArrayAccess;
use ArrayIterator;
use BadMethodCallException;
use const E_DEPRECATED;
use function error_reporting;
use IteratorAggregate;
use JsonSerializable;
use OutOfBoundsException;
use function sprintf;

/**
 * Turn of error reporting for class definition. PHP Users of 8.1 receive a deprectation warning otherwise but
 * it is not fixable from the minimum version 7.4 as it required the "mixed" keyword.
 */
<<<<<<< HEAD
$oldReporting = error_reporting(error_reporting() & (~E_DEPRECATED));
=======
$oldReporting = error_reporting(error_reporting() & ~E_DEPRECATED);
>>>>>>> 54f2b61f

/**
 * Abstract immutable container with basic functionality to integrate easily into the driver ecosystem.
 *
 * @psalm-immutable
 *
 * @template TKey of array-key
 * @template TValue
 *
 * @implements ArrayAccess<TKey, TValue>
 * @implements IteratorAggregate<TKey, TValue>
 */
abstract class AbstractCypherObject implements JsonSerializable, ArrayAccess, IteratorAggregate
{
    /**
     * Represents the container as an array.
     *
     * @return array<TKey, TValue>
     */
    abstract public function toArray(): array;

    public function jsonSerialize()
    {
        return $this->toArray();
    }

    /**
     * @return ArrayIterator<TKey, TValue>
     */
    public function getIterator(): ArrayIterator
    {
        return new ArrayIterator($this->toArray());
    }

    /**
     * @param TKey $offset
     */
    final public function offsetExists($offset): bool
    {
        return array_key_exists($offset, $this->toArray());
    }

    /**
     * @param TKey $offset
     *
     * @return TValue
     */
    final public function offsetGet($offset)
    {
        $serialized = $this->toArray();
        if (!array_key_exists($offset, $serialized)) {
            throw new OutOfBoundsException("Offset: \"$offset\" does not exists in object of instance: ".static::class);
        }

        return $serialized[$offset];
    }

    /**
     * @param TKey   $offset
     * @param TValue $value
     */
    final public function offsetSet($offset, $value): void
    {
        throw new BadMethodCallException(sprintf('%s is immutable', static::class));
    }

    /**
     * @param TKey $offset
     */
    final public function offsetUnset($offset): void
    {
        throw new BadMethodCallException(sprintf('%s is immutable', static::class));
    }
}

/**
 * Turn back on old error reporting after class definition.
 */
error_reporting($oldReporting);<|MERGE_RESOLUTION|>--- conflicted
+++ resolved
@@ -28,11 +28,7 @@
  * Turn of error reporting for class definition. PHP Users of 8.1 receive a deprectation warning otherwise but
  * it is not fixable from the minimum version 7.4 as it required the "mixed" keyword.
  */
-<<<<<<< HEAD
-$oldReporting = error_reporting(error_reporting() & (~E_DEPRECATED));
-=======
 $oldReporting = error_reporting(error_reporting() & ~E_DEPRECATED);
->>>>>>> 54f2b61f
 
 /**
  * Abstract immutable container with basic functionality to integrate easily into the driver ecosystem.
