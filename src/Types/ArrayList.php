<?php

declare(strict_types=1);

/*
 * This file is part of the Laudis Neo4j package.
 *
 * (c) Laudis technologies <http://laudis.tech>
 *
 * For the full copyright and license information, please view the LICENSE
 * file that was distributed with this source code.
 */

namespace Laudis\Neo4j\Types;

use ArrayAccess;
use Countable;
use function is_iterable;
use Laudis\Neo4j\Exception\RuntimeTypeException;
use Laudis\Neo4j\TypeCaster;
use OutOfBoundsException;
use function sort;
use Traversable;
use function usort;

/**
 * An immutable ordered sequence of items.
 *
 * @template TValue
 *
 * @extends AbstractCypherSequence<TValue, int>
 */
class ArrayList extends AbstractCypherSequence
{
    /**
     * @param iterable<mixed, TValue> $iterable
     */
    public function __construct(iterable $iterable = [])
    {
        if ($iterable instanceof self) {
            /** @psalm-suppress InvalidPropertyAssignmentValue */
            $this->sequence = $iterable->sequence;
        } elseif ($iterable instanceof ArrayAccess &&
            $iterable instanceof Countable &&
            $iterable instanceof Traversable
        ) {
            $this->sequence = $iterable;
        } else {
            $this->sequence = [];
            foreach ($iterable as $value) {
                $this->sequence[] = $value;
            }
        }
    }

    /**
     * @template Value
     *
     * @param iterable<mixed, Value> $iterable
     *
     * @return static<Value>
     */
    protected function withArray(iterable $iterable): ArrayList
    {
        /** @psalm-suppress UnsafeInstantiation */
        return new static($iterable);
    }

    /**
     * Returns the first element in the sequence.
     *
     * @return TValue
     */
    public function first()
    {
        if ($this->offsetExists(0)) {
            throw new OutOfBoundsException('Cannot grab first element of an empty list');
        }

        /** @psalm-suppress PossiblyUndefinedIntArrayOffset */
        return $this->sequence[0];
    }

    /**
     * Returns the last element in the sequence.
     *
     * @return TValue
     */
    public function last()
    {
        $count = $this->count();
        if ($count === 0) {
            throw new OutOfBoundsException('Cannot grab last element of an empty list');
        }

        return $this->sequence[$count - 1];
    }

    /**
     * @param iterable<TValue> $values
     *
     * @return static<TValue>
     */
    public function merge($values): ArrayList
    {
        $tbr = $this->toArray();
        foreach ($values as $value) {
            $tbr[] = $value;
        }

        return $this->withArray($tbr);
    }

    /**
     * @return static<TValue>
     */
    public function reversed(): ArrayList
    {
<<<<<<< HEAD
        return $this->withArray(array_reverse($this->toArray()));
=======
        return $this->withIterable(array_reverse($this->toArray()));
>>>>>>> 26b89a29
    }

    /**
     * @param (callable(TValue, TValue):int)|null $comparator
     *
     * @return static<TValue>
     */
    public function sorted(callable $comparator = null): ArrayList
    {
        $tbr = $this->toArray();
        if ($comparator === null) {
            sort($tbr);
        } else {
            /** @psalm-suppress ImpureFunctionCall */
            usort($tbr, $comparator);
        }

        return $this->withArray($tbr);
    }

    /**
     * Gets the nth element in the list.
     *
     * @throws OutOfBoundsException
     *
     * @return TValue
     */
    public function get(int $key)
    {
        if (!$this->offsetExists($key)) {
            throw new OutOfBoundsException(sprintf('Cannot get item in sequence at position: %s', $key));
        }

        return $this->sequence[$key];
    }

    public function getAsString(int $key): string
    {
        $value = $this->get($key);
        $tbr = TypeCaster::toString($value);
        if ($tbr === null) {
            throw new RuntimeTypeException($value, 'string');
        }

        return $tbr;
    }

    public function getAsInt(int $key): int
    {
        $value = $this->get($key);
        $tbr = TypeCaster::toInt($value);
        if ($tbr === null) {
            throw new RuntimeTypeException($value, 'int');
        }

        return $tbr;
    }

    public function getAsFloat(int $key): float
    {
        $value = $this->get($key);
        $tbr = TypeCaster::toFloat($value);
        if ($tbr === null) {
            throw new RuntimeTypeException($value, 'float');
        }

        return $tbr;
    }

    public function getAsBool(int $key): bool
    {
        $value = $this->get($key);
        $tbr = TypeCaster::toBool($value);
        if ($tbr === null) {
            throw new RuntimeTypeException($value, 'bool');
        }

        return $tbr;
    }

    /**
     * @return null
     */
    public function getAsNull(int $key)
    {
        /** @psalm-suppress UnusedMethodCall */
        $this->get($key);

        return TypeCaster::toNull();
    }

    /**
     * @template U
     *
     * @param class-string<U> $class
     *
     * @return U
     */
    public function getAsObject(int $key, string $class): object
    {
        $value = $this->get($key);
        $tbr = TypeCaster::toClass($value, $class);
        if ($tbr === null) {
            throw new RuntimeTypeException($value, $class);
        }

        return $tbr;
    }

    /**
     * @return Map<mixed>
     */
    public function getAsMap(int $key): Map
    {
        $value = $this->get($key);
        if (!is_iterable($value)) {
            throw new RuntimeTypeException($value, Map::class);
        }

        return new Map($value);
    }

    /**
     * @return ArrayList<mixed>
     */
    public function getAsArrayList(int $key): ArrayList
    {
        $value = $this->get($key);
        if (!is_iterable($value)) {
            throw new RuntimeTypeException($value, __CLASS__);
        }

        return new ArrayList($value);
    }

    /**
     * @template Value
     *
     * @param iterable<Value> $iterable
     *
     * @return self<Value>
     */
    public static function fromIterable(iterable $iterable): ArrayList
    {
        return new self($iterable);
    }
}<|MERGE_RESOLUTION|>--- conflicted
+++ resolved
@@ -13,57 +13,40 @@
 
 namespace Laudis\Neo4j\Types;
 
-use ArrayAccess;
-use Countable;
+use AppendIterator;
+use ArrayIterator;
+use function is_array;
 use function is_iterable;
 use Laudis\Neo4j\Exception\RuntimeTypeException;
 use Laudis\Neo4j\TypeCaster;
 use OutOfBoundsException;
-use function sort;
-use Traversable;
-use function usort;
 
 /**
  * An immutable ordered sequence of items.
  *
  * @template TValue
- *
- * @extends AbstractCypherSequence<TValue, int>
+ * @template OriginalValue
+ * @template OriginalKey of array-key
+ *
+ * @extends AbstractCypherSequence<TValue, int, OriginalValue, OriginalKey>
  */
 class ArrayList extends AbstractCypherSequence
 {
     /**
-     * @param iterable<mixed, TValue> $iterable
-     */
-    public function __construct(iterable $iterable = [])
-    {
-        if ($iterable instanceof self) {
-            /** @psalm-suppress InvalidPropertyAssignmentValue */
-            $this->sequence = $iterable->sequence;
-        } elseif ($iterable instanceof ArrayAccess &&
-            $iterable instanceof Countable &&
-            $iterable instanceof Traversable
-        ) {
-            $this->sequence = $iterable;
-        } else {
-            $this->sequence = [];
-            foreach ($iterable as $value) {
-                $this->sequence[] = $value;
-            }
-        }
-    }
-
-    /**
-     * @template Value
-     *
-     * @param iterable<mixed, Value> $iterable
-     *
-     * @return static<Value>
-     */
-    protected function withArray(iterable $iterable): ArrayList
-    {
-        /** @psalm-suppress UnsafeInstantiation */
-        return new static($iterable);
+     * @param iterable<OriginalKey, OriginalValue> $iterable
+     * @param callable(iterable<OriginalKey, OriginalValue>):(\Generator<int, TValue>) $transformation
+     *
+     * @psalm-return (func_num_args() is 1 ? self<OriginalValue, OriginalValue, int> : self<TValue, OriginalValue, OriginalKey>)
+     *
+     * @psalm-suppress InvalidPropertyAssignmentValue
+     * @psalm-suppress MissingClosureReturnType
+     */
+    public function __construct(iterable $iterable = [], $transformation = null)
+    {
+        $this->sequence = $iterable;
+        $this->typeTransformation = static function () use ($iterable) {
+            yield from $iterable;
+        };
     }
 
     /**
@@ -73,12 +56,11 @@
      */
     public function first()
     {
-        if ($this->offsetExists(0)) {
-            throw new OutOfBoundsException('Cannot grab first element of an empty list');
-        }
-
-        /** @psalm-suppress PossiblyUndefinedIntArrayOffset */
-        return $this->sequence[0];
+        foreach ($this as $value) {
+            return $value;
+        }
+
+        throw new OutOfBoundsException('Cannot grab first element of an empty list');
     }
 
     /**
@@ -88,57 +70,31 @@
      */
     public function last()
     {
-        $count = $this->count();
-        if ($count === 0) {
+        if ($this->isEmpty()) {
             throw new OutOfBoundsException('Cannot grab last element of an empty list');
         }
 
-        return $this->sequence[$count - 1];
-    }
-
-    /**
-     * @param iterable<TValue> $values
-     *
-     * @return static<TValue>
+        $array = $this->toArray();
+
+        return $array[count($array) - 1];
+    }
+
+    /**
+     * @template NewValue
+     *
+     * @param iterable<NewValue> $values
+     *
+     * @return static<TValue&NewValue, TValue&NewValue, int>
      */
     public function merge($values): ArrayList
     {
-        $tbr = $this->toArray();
-        foreach ($values as $value) {
-            $tbr[] = $value;
-        }
-
-        return $this->withArray($tbr);
-    }
-
-    /**
-     * @return static<TValue>
-     */
-    public function reversed(): ArrayList
-    {
-<<<<<<< HEAD
-        return $this->withArray(array_reverse($this->toArray()));
-=======
-        return $this->withIterable(array_reverse($this->toArray()));
->>>>>>> 26b89a29
-    }
-
-    /**
-     * @param (callable(TValue, TValue):int)|null $comparator
-     *
-     * @return static<TValue>
-     */
-    public function sorted(callable $comparator = null): ArrayList
-    {
-        $tbr = $this->toArray();
-        if ($comparator === null) {
-            sort($tbr);
-        } else {
-            /** @psalm-suppress ImpureFunctionCall */
-            usort($tbr, $comparator);
-        }
-
-        return $this->withArray($tbr);
+        return new self($this, static function () use ($values) {
+            $iterator = new AppendIterator();
+            $iterator->append($this);
+            $iterator->append(is_array($values) ? new ArrayIterator($values) : $values);
+
+            yield from $iterator;
+        });
     }
 
     /**
@@ -150,11 +106,7 @@
      */
     public function get(int $key)
     {
-        if (!$this->offsetExists($key)) {
-            throw new OutOfBoundsException(sprintf('Cannot get item in sequence at position: %s', $key));
-        }
-
-        return $this->sequence[$key];
+        return $this->offsetGet($key);
     }
 
     public function getAsString(int $key): string
@@ -240,6 +192,7 @@
             throw new RuntimeTypeException($value, Map::class);
         }
 
+        /** @psalm-suppress MixedArgumentTypeCoercion */
         return new Map($value);
     }
 
@@ -253,18 +206,24 @@
             throw new RuntimeTypeException($value, __CLASS__);
         }
 
+        /** @psalm-suppress MixedArgumentTypeCoercion */
         return new ArrayList($value);
     }
 
     /**
      * @template Value
      *
-     * @param iterable<Value> $iterable
-     *
-     * @return self<Value>
+     * @param iterable<array-key, Value> $iterable
+     *
+     * @return self<Value, Value, array-key>
      */
     public static function fromIterable(iterable $iterable): ArrayList
     {
         return new self($iterable);
     }
+
+    protected function withOperation($operation): ArrayList
+    {
+        return new self($this, $operation);
+    }
 }