--- conflicted
+++ resolved
@@ -16,11 +16,6 @@
 use Laudis\Neo4j\Contracts\PointInterface;
 
 /**
-<<<<<<< HEAD
- * @psalm-immutable
- */
-final class Cartesian3DPoint extends AbstractCypherContainer implements PointInterface
-=======
  * A cartesian point in three dimensional space.
  *
  * @see https://neo4j.com/docs/cypher-manual/current/functions/spatial/#functions-point-cartesian-3d
@@ -30,7 +25,6 @@
  * @psalm-import-type Crs from \Laudis\Neo4j\Contracts\PointInterface
  */
 class Cartesian3DPoint extends CartesianPoint implements PointInterface
->>>>>>> fe4c70cb
 {
     private float $z;
 
