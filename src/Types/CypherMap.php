<?php

declare(strict_types=1);

/*
 * This file is part of the Laudis Neo4j package.
 *
 * (c) Laudis technologies <http://laudis.tech>
 *
 * For the full copyright and license information, please view the LICENSE
 * file that was distributed with this source code.
 */

namespace Laudis\Neo4j\Types;

<<<<<<< HEAD
use BadMethodCallException;
use Ds\Map;
use Ds\Pair;
use Ds\Sequence;
use Ds\Set;
use Generator;
use Laudis\Neo4j\Contracts\CypherContainerInterface;
use OutOfBoundsException;
=======
use function array_key_exists;
use function array_key_first;
use function array_key_last;
use function array_keys;
use function array_reverse;
use function array_slice;
use function func_num_args;
use InvalidArgumentException;
use function is_int;
use function is_object;
use function is_string;
use function ksort;
use Laudis\Neo4j\Databags\Pair;
use function method_exists;
use OutOfBoundsException;
use stdClass;
use function uasort;
use function uksort;
>>>>>>> fe4c70cb

/**
 * An immutable ordered map of items.
 *
<<<<<<< HEAD
 * @implements CypherContainerInterface<string, T>
=======
 * @template TValue
 *
 * @extends AbstractCypherSequence<string, TValue>
>>>>>>> fe4c70cb
 *
 * @psalm-immutable
 */
final class CypherMap extends AbstractCypherSequence
{
    /**
     * @pure
     */
    public static function fromIterable(iterable $iterable): AbstractCypherSequence
    {
        return new self($iterable);
    }

    /**
     * @param iterable<TValue> $iterable
     */
    public function __construct(iterable $iterable = [])
    {
        if ($iterable instanceof self) {
            /** @psalm-suppress InvalidPropertyAssignmentValue */
            $this->sequence = $iterable->sequence;
        } else {
            $this->sequence = [];
            /** @var mixed $key */
            foreach ($iterable as $key => $value) {
                if ($key === null || is_int($key) || (is_object($key) && method_exists($key, '__toString'))) {
                    $this->sequence[(string) $key] = $value;
                } elseif (is_string($key)) {
                    $this->sequence[$key] = $value;
                } else {
                    throw new InvalidArgumentException('Iterable must have a stringable keys');
                }
            }
        }
    }

    /**
     * Returns the first pair in the map.
     *
     * @return Pair<string, TValue>
     */
<<<<<<< HEAD
    public function toArray(): array
    {
        return $this->map->toArray();
    }

    /**
     * @return Generator<string, T>
     */
    public function getIterator(): Generator
    {
        yield from $this->map;
    }

    /**
     * @param string $offset
     */
    public function offsetExists($offset): bool
    {
        return $this->map->hasKey($offset);
=======
    public function first(): Pair
    {
        $key = array_key_first($this->sequence);
        if (!is_string($key)) {
            throw new OutOfBoundsException('Cannot grab first element of an empty map');
        }

        return new Pair($key, $this->sequence[$key]);
>>>>>>> fe4c70cb
    }

    /**
     * Returns the last pair in the map.
     *
     * @return Pair<string, TValue>
     */
    public function last(): Pair
    {
<<<<<<< HEAD
        return $this->map->get($offset);
    }
=======
        $key = array_key_last($this->sequence);
        if (!is_string($key)) {
            throw new OutOfBoundsException('Cannot grab last element of an empty map');
        }
>>>>>>> fe4c70cb

        return new Pair($key, $this->sequence[$key]);
    }

    /**
     * Returns the pair at the nth position of the map.
     *
     * @return Pair<string, TValue>
     */
    public function skip(int $position): Pair
    {
<<<<<<< HEAD
        return $this->map->toArray();
    }
=======
        $keys = $this->keys();
>>>>>>> fe4c70cb

        if ($keys->count() > $position) {
            $key = $keys[$position];

            return new Pair($key, $this->sequence[$key]);
        }

        throw new OutOfBoundsException(sprintf('Cannot skip to a pair at position: %s', $position));
    }

    /**
     * Returns the keys in the map in order.
     *
     * @return CypherList<string>
     */
    public function keys(): CypherList
    {
        return new CypherList(array_keys($this->sequence));
    }

    /**
     * Returns the pairs in the map in order.
     *
     * @return CypherList<Pair<string, TValue>>
     */
    public function pairs(): CypherList
    {
        $tbr = [];
        foreach ($this->sequence as $key => $value) {
            $tbr[] = new Pair($key, $value);
        }

        return new CypherList($tbr);
    }

    /**
     * Create a new map sorted by keys. Natural ordering will be used if no comparator is provided.
     *
     * @param (callable(string, string):int)|null $comparator
     *
     * @return CypherMap<TValue>
     */
    public function ksorted(callable $comparator = null): CypherMap
    {
        $tbr = $this->sequence;
        if ($comparator === null) {
            ksort($tbr);
        } else {
            /** @psalm-suppress ImpureFunctionCall */
            uksort($tbr, $comparator);
        }

        return new self($tbr);
    }

    /**
     * Returns the values in the map in order.
     *
     * @return CypherList<TValue>
     */
    public function values(): CypherList
    {
        return new CypherList($this->sequence);
    }

    /**
     * Creates a new map using exclusive or on the keys.
     *
     * @param iterable<array-key, TValue> $map
     *
     * @return CypherMap<TValue>
     */
    public function xor(iterable $map): CypherMap
    {
        $tbr = $this->sequence;

        foreach ($map as $key => $value) {
            if (array_key_exists($key, $this->sequence)) {
                unset($tbr[(string) $key]);
            } else {
                $tbr[(string) $key] = $value;
            }
        }

        return new self($tbr);
    }

    /**
     * @param iterable<array-key, TValue> $values
     *
     * @return static
     */
    public function merge(iterable $values): self
    {
        $other = new self($values);
        $tbr = $this->sequence;

        foreach ($other as $key => $value) {
            $tbr[$key] = $value;
        }

        return new self($tbr);
    }

    /**
     * Creates a union of this and the provided map. The items in the original map take precedence.
     *
     * @param iterable<array-key, TValue> $map
     *
     * @return CypherMap<TValue>
     */
    public function union(iterable $map): CypherMap
    {
        $tbr = $this->sequence;
        foreach ($map as $key => $value) {
            if (!array_key_exists($key, $tbr)) {
                $tbr[(string) $key] = $value;
            }
        }

        return new self($tbr);
    }

    /**
     * Creates a new map from the existing one filtering the values based on the keys that don't exist in the provided map.
     *
     * @param iterable<array-key, TValue> $map
     *
     * @return static
     */
    public function intersect(iterable $map): self
    {
        $tbr = [];
        // @psalm-suppress UnusedForeachValue
        foreach ($map as $key => $value) {
            if (array_key_exists($key, $this->sequence)) {
                $tbr[$key] = $this->sequence[$key];
            }
        }

        return $this::fromIterable($tbr);
    }

    /**
     * Creates a new map from the existing one filtering the values based on the keys that also exist in the provided map.
     *
     * @param iterable<array-key, TValue> $map
     *
     * @return CypherMap<TValue>
     */
    public function diff(iterable $map): CypherMap
    {
        $tbr = $this->sequence;

        /** @psalm-suppress UnusedForeachValue */
        foreach ($map as $key => $value) {
            unset($tbr[(string) $key]);
        }

        return new self($tbr);
    }

    /**
<<<<<<< HEAD
     * @return Sequence<T>
=======
     * @return static
     */
    public function reversed(): self
    {
        return $this::fromIterable(array_reverse($this->sequence, true));
    }

    /**
     * @return CypherMap<TValue>
>>>>>>> fe4c70cb
     */
    public function slice(int $offset, int $length = null): self
    {
        return new self(array_slice($this->sequence, $offset, $length, true));
    }

    /**
     * @param (pure-callable(TValue, TValue):int)|null $comparator
     *
     * @return static
     */
    public function sorted(?callable $comparator = null): self
    {
        $tbr = $this->sequence;
        if ($comparator === null) {
            asort($tbr);
        } else {
            uasort($tbr, $comparator);
        }

        return new self($tbr);
    }

    /**
     * Gets the value with the provided key. If a default value is provided, it will return the default instead of throwing an error when the key does not exist.
     *
     * @template TDefault
     *
     * @param TDefault $default
     *
     * @throws OutOfBoundsException
     *
     * @return (func_num_args() is 1 ? TValue : TValue|TDefault)
     */
    public function get(string $key, $default = null)
    {
        if (func_num_args() === 1) {
            if (!array_key_exists($key, $this->sequence)) {
                throw new OutOfBoundsException(sprintf('Cannot get item in sequence with key: %s', $key));
            }

            return $this->sequence[$key];
        }

        return $this->sequence[$key] ?? $default;
    }

    public function jsonSerialize()
    {
        if ($this->isEmpty()) {
            return new stdClass();
        }

        return parent::jsonSerialize();
    }
}<|MERGE_RESOLUTION|>--- conflicted
+++ resolved
@@ -13,16 +13,6 @@
 
 namespace Laudis\Neo4j\Types;
 
-<<<<<<< HEAD
-use BadMethodCallException;
-use Ds\Map;
-use Ds\Pair;
-use Ds\Sequence;
-use Ds\Set;
-use Generator;
-use Laudis\Neo4j\Contracts\CypherContainerInterface;
-use OutOfBoundsException;
-=======
 use function array_key_exists;
 use function array_key_first;
 use function array_key_last;
@@ -41,18 +31,13 @@
 use stdClass;
 use function uasort;
 use function uksort;
->>>>>>> fe4c70cb
 
 /**
  * An immutable ordered map of items.
  *
-<<<<<<< HEAD
- * @implements CypherContainerInterface<string, T>
-=======
  * @template TValue
  *
  * @extends AbstractCypherSequence<string, TValue>
->>>>>>> fe4c70cb
  *
  * @psalm-immutable
  */
@@ -94,27 +79,6 @@
      *
      * @return Pair<string, TValue>
      */
-<<<<<<< HEAD
-    public function toArray(): array
-    {
-        return $this->map->toArray();
-    }
-
-    /**
-     * @return Generator<string, T>
-     */
-    public function getIterator(): Generator
-    {
-        yield from $this->map;
-    }
-
-    /**
-     * @param string $offset
-     */
-    public function offsetExists($offset): bool
-    {
-        return $this->map->hasKey($offset);
-=======
     public function first(): Pair
     {
         $key = array_key_first($this->sequence);
@@ -123,7 +87,6 @@
         }
 
         return new Pair($key, $this->sequence[$key]);
->>>>>>> fe4c70cb
     }
 
     /**
@@ -133,15 +96,10 @@
      */
     public function last(): Pair
     {
-<<<<<<< HEAD
-        return $this->map->get($offset);
-    }
-=======
         $key = array_key_last($this->sequence);
         if (!is_string($key)) {
             throw new OutOfBoundsException('Cannot grab last element of an empty map');
         }
->>>>>>> fe4c70cb
 
         return new Pair($key, $this->sequence[$key]);
     }
@@ -153,12 +111,7 @@
      */
     public function skip(int $position): Pair
     {
-<<<<<<< HEAD
-        return $this->map->toArray();
-    }
-=======
         $keys = $this->keys();
->>>>>>> fe4c70cb
 
         if ($keys->count() > $position) {
             $key = $keys[$position];
@@ -322,9 +275,6 @@
     }
 
     /**
-<<<<<<< HEAD
-     * @return Sequence<T>
-=======
      * @return static
      */
     public function reversed(): self
@@ -334,7 +284,6 @@
 
     /**
      * @return CypherMap<TValue>
->>>>>>> fe4c70cb
      */
     public function slice(int $offset, int $length = null): self
     {
