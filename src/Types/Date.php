--- conflicted
+++ resolved
@@ -17,11 +17,6 @@
 use Exception;
 
 /**
-<<<<<<< HEAD
- * @psalm-immutable
- */
-final class Date extends AbstractCypherContainer
-=======
  * A date represented by days since unix epoch.
  *
  * @psalm-immutable
@@ -29,7 +24,6 @@
  * @extends AbstractPropertyObject<int, int>
  */
 final class Date extends AbstractPropertyObject
->>>>>>> fe4c70cb
 {
     private int $days;
 
