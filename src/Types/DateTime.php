--- conflicted
+++ resolved
@@ -20,11 +20,6 @@
 use function sprintf;
 
 /**
-<<<<<<< HEAD
- * @psalm-immutable
- */
-final class DateTime extends AbstractCypherContainer
-=======
  * A date represented by seconds and nanoseconds since unix epoch, enriched with a timezone offset in seconds.
  *
  * @psalm-immutable
@@ -32,7 +27,6 @@
  * @extends AbstractPropertyObject<int, int>
  */
 final class DateTime extends AbstractPropertyObject
->>>>>>> fe4c70cb
 {
     private int $seconds;
     private int $nanoseconds;
