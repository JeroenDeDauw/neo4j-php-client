--- conflicted
+++ resolved
@@ -17,11 +17,6 @@
 use Exception;
 
 /**
-<<<<<<< HEAD
- * @psalm-immutable
- */
-final class Duration extends AbstractCypherContainer
-=======
  * A temporal range represented in months, days, seconds and nanoseconds.
  *
  * @psalm-immutable
@@ -29,7 +24,6 @@
  * @extends AbstractPropertyObject<int, int>
  */
 final class Duration extends AbstractPropertyObject
->>>>>>> fe4c70cb
 {
     private int $months;
     private int $days;
