--- conflicted
+++ resolved
@@ -18,11 +18,6 @@
 use function sprintf;
 
 /**
-<<<<<<< HEAD
- * @psalm-immutable
- */
-final class LocalDateTime extends AbstractCypherContainer
-=======
  * A date time represented in seconds and nanoseconds since the unix epoch.
  *
  * @psalm-immutable
@@ -30,7 +25,6 @@
  * @extends AbstractPropertyObject<int, int>
  */
 final class LocalDateTime extends AbstractPropertyObject
->>>>>>> fe4c70cb
 {
     private int $seconds;
     private int $nanoseconds;
