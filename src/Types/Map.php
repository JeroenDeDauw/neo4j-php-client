<?php

declare(strict_types=1);

/*
 * This file is part of the Laudis Neo4j package.
 *
 * (c) Laudis technologies <http://laudis.tech>
 *
 * For the full copyright and license information, please view the LICENSE
 * file that was distributed with this source code.
 */

namespace Laudis\Neo4j\Types;

use function array_key_exists;
use function array_key_last;
use function array_keys;
use function array_reverse;
use ArrayAccess;
use Countable;
use function func_num_args;
use const INF;
use InvalidArgumentException;
use function is_array;
use function is_int;
use function is_iterable;
use function is_object;
use function is_string;
use Laudis\Neo4j\Databags\Pair;
use Laudis\Neo4j\Exception\RuntimeTypeException;
use Laudis\Neo4j\TypeCaster;
use function method_exists;
use OutOfBoundsException;
use stdClass;
use Traversable;

/**
 * An immutable ordered map of items.
 *
 * @template TValue
 *
 * @extends AbstractCypherSequence<TValue, string>
 */
class Map extends AbstractCypherSequence
{
    /**
     * @param iterable<mixed, TValue> $iterable
     */
    final public function __construct(iterable $iterable = [])
    {
        if ($iterable instanceof self) {
            /** @psalm-suppress InvalidPropertyAssignmentValue */
            $this->sequence = $iterable->sequence;
        } elseif ($iterable instanceof ArrayAccess &&
            $iterable instanceof Countable &&
            $iterable instanceof Traversable
        ) {
            $this->sequence = $iterable;
        } else {
            $this->sequence = [];
            /** @var mixed $key */
            foreach ($iterable as $key => $value) {
                if ($key === null || is_int($key) || (is_object($key) && method_exists($key, '__toString'))) {
                    $this->sequence[(string) $key] = $value;
                } elseif (is_string($key)) {
                    $this->sequence[$key] = $value;
                } else {
                    throw new InvalidArgumentException('Iterable must have a stringable keys');
                }
            }
        }
    }

    /**
     * Returns the first pair in the map.
     *
     * @return Pair<string, TValue>
     */
    public function first(): Pair
    {
        foreach ($this->sequence as $key => $value) {
            return new Pair($key, $value);
        }
        throw new OutOfBoundsException('Cannot grab first element of an empty map');
    }

    /**
     * Returns the last pair in the map.
     *
     * @return Pair<string, TValue>
     */
    public function last(): Pair
    {
        if (is_array($this->sequence)) {
            $key = array_key_last($this->sequence);
            if (!is_string($key)) {
                throw new OutOfBoundsException('Cannot grab last element of an empty map');
            }

            return new Pair($key, $this->sequence[$key]);
        }

        $pair = null;
        foreach ($this->sequence as $key => $value) {
            $pair = new Pair($key, $value);
        }

        if ($pair === null) {
            throw new OutOfBoundsException('Cannot grab last element of an empty map');
        }

        return $pair;
    }

    /**
     * Returns the pair at the nth position of the map.
     *
     * @return Pair<string, TValue>
     */
    public function skip(int $position): Pair
    {
        $keys = $this->keys();

        if ($keys->count() > $position) {
            $key = $keys[$position];

            return new Pair($key, $this->sequence[$key]);
        }

        throw new OutOfBoundsException(sprintf('Cannot skip to a pair at position: %s', $position));
    }

    /**
     * Returns the keys in the map in order.
     *
     * @return ArrayList<string>
     */
    public function keys(): ArrayList
    {
        if (is_array($this->sequence)) {
            return new ArrayList(array_keys($this->sequence));
        }

        $tbr = [];
        foreach ($this->sequence as $key => $value) {
            $tbr[] = $key;
        }

        return new ArrayList($tbr);
    }

    /**
     * Returns the pairs in the map in order.
     *
     * @return ArrayList<Pair<string, TValue>>
     */
    public function pairs(): ArrayList
    {
        $tbr = [];
        foreach ($this->sequence as $key => $value) {
            $tbr[] = new Pair($key, $value);
        }

        return new ArrayList($tbr);
    }

    /**
     * Create a new map sorted by keys. Natural ordering will be used if no comparator is provided.
     *
     * @param (callable(string, string):int)|null $comparator
     *
     * @return static<TValue>
     */
    public function ksorted(callable $comparator = null): Map
    {
        $pairs = $this->pairs()->sorted(static function (Pair $x, Pair $y) use ($comparator) {
            if ($comparator) {
                return $comparator($x->getKey(), $y->getKey());
            }

            return $x->getKey() <=> $y->getKey();
        });

        return $this->withArray($pairs);
    }

    /**
     * @template Value
     *
     * @param iterable<mixed, Pair<string, Value>> $iterable
     *
     * @return static<Value>
     */
    protected function withPairs(iterable $pairs): self
    {
        $tbr = [];
        foreach ($pairs as $pair) {
            $tbr[$pair->getKey()] = $pair->getValue();
        }

        return $this->withArray($tbr);
    }

    /**
     * Returns the values in the map in order.
     *
     * @return ArrayList<TValue>
     */
    public function values(): ArrayList
    {
        return new ArrayList($this->sequence);
    }

    /**
     * Creates a new map using exclusive or on the keys.
     *
     * @param iterable<array-key, TValue> $map
     *
     * @return static<TValue>
     */
    public function xor(iterable $map): Map
    {
        $tbr = $this->toArray();

        foreach ($map as $key => $value) {
            if ($this->offsetExists($key)) {
                unset($tbr[(string) $key]);
            } else {
                $tbr[(string) $key] = $value;
            }
        }

        return $this->withArray($tbr);
    }

    /**
     * @param iterable<array-key, TValue> $values
     *
     * @return static<TValue>
     */
    public function merge(iterable $values): Map
    {
        $tbr = $this->toArray();

        foreach ($values as $key => $value) {
            $tbr[$key] = $value;
        }

        return $this->withArray($tbr);
    }

    /**
     * Creates a union of this and the provided map. The items in the original map take precedence.
     *
     * @param iterable<array-key, TValue> $map
     *
     * @return static<TValue>
     */
    public function union(iterable $map): Map
    {
        $tbr = $this->toArray();
        foreach ($map as $key => $value) {
            if (!array_key_exists($key, $tbr)) {
                $tbr[(string) $key] = $value;
            }
        }

        return $this->withArray($tbr);
    }

    /**
     * Creates a new map from the existing one filtering the values based on the keys that don't exist in the provided map.
     *
     * @param iterable<array-key, TValue> $map
     *
     * @return static<TValue>
     */
    public function intersect(iterable $map): Map
    {
        $tbr = [];
        // @psalm-suppress UnusedForeachValue
        foreach ($map as $key => $value) {
            if ($this->offsetExists($key)) {
                $tbr[$key] = $this->sequence[$key];
            }
        }

        return $this->withArray($tbr);
    }

    /**
     * Creates a new map from the existing one filtering the values based on the keys that also exist in the provided map.
     *
     * @param iterable<array-key, TValue> $map
     *
     * @return static<TValue>
     */
    public function diff(iterable $map): Map
    {
        $tbr = $this->toArray();

        /** @psalm-suppress UnusedForeachValue */
        foreach ($map as $key => $value) {
            unset($tbr[(string) $key]);
        }

        return $this->withArray($tbr);
    }

    /**
     * @return static<TValue>
     */
    public function reversed(): Map
    {
<<<<<<< HEAD
        return $this->withArray(array_reverse($this->toArray(), true));
=======
        return $this->withIterable(array_reverse($this->toArray(), true));
>>>>>>> 26b89a29
    }

    /**
     * @param (callable(TValue, TValue):int)|null $comparator
     *
     * @return static<TValue>
     */
    public function sorted(?callable $comparator = null): Map
    {
        $pairs = $this->pairs()->sorted(static function (Pair $x, Pair $y) use ($comparator) {
            if ($comparator) {
                return $comparator($x->getValue(), $y->getValue());
            }

            return $x->getValue() <=> $y->getValue();
        });

        return $this->withArray($pairs);
    }

    /**
     * Gets the value with the provided key. If a default value is provided, it will return the default instead of throwing an error when the key does not exist.
     *
     * @template TDefault
     *
     * @param TDefault $default
     *
     * @throws OutOfBoundsException
     *
     * @return (func_num_args() is 1 ? TValue : TValue|TDefault)
     */
    public function get(string $key, $default = null)
    {
        if (func_num_args() === 1) {
            if (!$this->offsetExists($key)) {
                throw new OutOfBoundsException(sprintf('Cannot get item in sequence with key: %s', $key));
            }

            return $this->sequence[$key];
        }

        return $this->sequence[$key] ?? $default;
    }

    public function jsonSerialize()
    {
        if ($this->isEmpty()) {
            return new stdClass();
        }

        return parent::jsonSerialize();
    }

    /**
     * @param mixed $default
     */
    public function getAsString(string $key, $default = null): string
    {
        if (func_num_args() === 1) {
            $value = $this->get($key);
        } else {
            /** @var mixed */
            $value = $this->get($key, $default);
        }
        $tbr = TypeCaster::toString($value);
        if ($tbr === null) {
            throw new RuntimeTypeException($value, 'string');
        }

        return $tbr;
    }

    /**
     * @param mixed $default
     */
    public function getAsInt(string $key, $default = null): int
    {
        if (func_num_args() === 1) {
            $value = $this->get($key);
        } else {
            /** @var mixed */
            $value = $this->get($key, $default);
        }
        $tbr = TypeCaster::toInt($value);
        if ($tbr === null) {
            throw new RuntimeTypeException($value, 'int');
        }

        return $tbr;
    }

    /**
     * @param mixed $default
     */
    public function getAsFloat(string $key, $default = null): float
    {
        if (func_num_args() === 1) {
            $value = $this->get($key);
        } else {
            /** @var mixed */
            $value = $this->get($key, $default);
        }
        $tbr = TypeCaster::toFloat($value);
        if ($tbr === null) {
            throw new RuntimeTypeException($value, 'float');
        }

        return $tbr;
    }

    /**
     * @param mixed $default
     */
    public function getAsBool(string $key, $default = null): bool
    {
        if (func_num_args() === 1) {
            $value = $this->get($key);
        } else {
            /** @var mixed */
            $value = $this->get($key, $default);
        }
        $tbr = TypeCaster::toBool($value);
        if ($tbr === null) {
            throw new RuntimeTypeException($value, 'bool');
        }

        return $tbr;
    }

    /**
     * @param mixed $default
     *
     * @return null
     */
    public function getAsNull(string $key, $default = null)
    {
        if (func_num_args() === 1) {
            /** @psalm-suppress UnusedMethodCall */
            $this->get($key);
        }

        return TypeCaster::toNull();
    }

    /**
     * @template U
     *
     * @param class-string<U> $class
     * @param mixed           $default
     *
     * @return U
     */
    public function getAsObject(string $key, string $class, $default = null): object
    {
        if (func_num_args() === 1) {
            $value = $this->get($key);
        } else {
            /** @var mixed */
            $value = $this->get($key, $default);
        }
        $tbr = TypeCaster::toClass($value, $class);
        if ($tbr === null) {
            throw new RuntimeTypeException($value, $class);
        }

        return $tbr;
    }

    /**
     * @param mixed $default
     *
     * @return Map<mixed>
     */
    public function getAsMap(string $key, $default = null): Map
    {
        if (func_num_args() === 1) {
            $value = $this->get($key);
        } else {
            /** @var mixed */
            $value = $this->get($key, $default);
        }

        if (!is_iterable($value)) {
            throw new RuntimeTypeException($value, __CLASS__);
        }

        return new Map($value);
    }

    /**
     * @param mixed $default
     *
     * @return ArrayList<mixed>
     */
    public function getAsArrayList(string $key, $default = null): ArrayList
    {
        if (func_num_args() === 1) {
            $value = $this->get($key);
        } else {
            /** @var mixed */
            $value = $this->get($key, $default);
        }
        if (!is_iterable($value)) {
            throw new RuntimeTypeException($value, ArrayList::class);
        }

        return new ArrayList($value);
    }

    /**
     * @template Value
     *
     * @param iterable<Value> $iterable
     *
     * @return Map<Value>
     */
    public static function fromIterable(iterable $iterable): Map
    {
        return new self($iterable);
    }

    /**
     * @template Value
     *
     * @param iterable<mixed, Value> $iterable
     *
     * @return static<Value>
     */
    protected function withArray(iterable $iterable): Map
    {
        /** @psalm-suppress UnsafeGenericInstantiation */
        return new static($iterable);
    }
}<|MERGE_RESOLUTION|>--- conflicted
+++ resolved
@@ -45,34 +45,6 @@
 class Map extends AbstractCypherSequence
 {
     /**
-     * @param iterable<mixed, TValue> $iterable
-     */
-    final public function __construct(iterable $iterable = [])
-    {
-        if ($iterable instanceof self) {
-            /** @psalm-suppress InvalidPropertyAssignmentValue */
-            $this->sequence = $iterable->sequence;
-        } elseif ($iterable instanceof ArrayAccess &&
-            $iterable instanceof Countable &&
-            $iterable instanceof Traversable
-        ) {
-            $this->sequence = $iterable;
-        } else {
-            $this->sequence = [];
-            /** @var mixed $key */
-            foreach ($iterable as $key => $value) {
-                if ($key === null || is_int($key) || (is_object($key) && method_exists($key, '__toString'))) {
-                    $this->sequence[(string) $key] = $value;
-                } elseif (is_string($key)) {
-                    $this->sequence[$key] = $value;
-                } else {
-                    throw new InvalidArgumentException('Iterable must have a stringable keys');
-                }
-            }
-        }
-    }
-
-    /**
      * Returns the first pair in the map.
      *
      * @return Pair<string, TValue>
@@ -313,11 +285,7 @@
      */
     public function reversed(): Map
     {
-<<<<<<< HEAD
         return $this->withArray(array_reverse($this->toArray(), true));
-=======
-        return $this->withIterable(array_reverse($this->toArray(), true));
->>>>>>> 26b89a29
     }
 
     /**
