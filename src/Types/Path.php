--- conflicted
+++ resolved
@@ -14,11 +14,6 @@
 namespace Laudis\Neo4j\Types;
 
 /**
-<<<<<<< HEAD
- * @psalm-immutable
- */
-final class Path extends AbstractCypherContainer
-=======
  * A Path class representing a Path in cypher.
  *
  * @psalm-immutable
@@ -26,7 +21,6 @@
  * @extends AbstractPropertyObject<CypherList<Node>|CypherList<UnboundRelationship>|CypherList<int>, CypherList<Node>|CypherList<UnboundRelationship>|CypherList<int>>
  */
 final class Path extends AbstractPropertyObject
->>>>>>> fe4c70cb
 {
     /** @var CypherList<Node> */
     private CypherList $nodes;
@@ -48,11 +42,8 @@
     }
 
     /**
-<<<<<<< HEAD
-=======
      * Returns the node in the path.
      *
->>>>>>> fe4c70cb
      * @return CypherList<Node>
      */
     public function getNodes(): CypherList
@@ -61,11 +52,8 @@
     }
 
     /**
-<<<<<<< HEAD
-=======
      * Returns the relationships in the path.
      *
->>>>>>> fe4c70cb
      * @return CypherList<UnboundRelationship>
      */
     public function getRelationships(): CypherList
@@ -74,11 +62,8 @@
     }
 
     /**
-<<<<<<< HEAD
-=======
      * Returns the ids of the items in the path.
      *
->>>>>>> fe4c70cb
      * @return CypherList<int>
      */
     public function getIds(): CypherList
