<?php

declare(strict_types=1);

/*
 * This file is part of the Laudis Neo4j package.
 *
 * (c) Laudis technologies <http://laudis.tech>
 *
 * For the full copyright and license information, please view the LICENSE
 * file that was distributed with this source code.
 */

namespace Laudis\Neo4j\Types;

/**
<<<<<<< HEAD
 * @psalm-immutable
 */
final class Time extends AbstractCypherContainer
=======
 * A time object represented in seconds since the unix epoch.
 *
 * @psalm-immutable
 *
 * @extends AbstractPropertyObject<float, float>
 */
final class Time extends AbstractPropertyObject
>>>>>>> fe4c70cb
{
    private float $seconds;

    public function __construct(float $seconds)
    {
        $this->seconds = $seconds;
    }

    /**
     * The seconds since the unix epoch.
     */
    public function getSeconds(): float
    {
        return $this->seconds;
    }

    /**
     * @return array{seconds: float}
     */
    public function toArray(): array
    {
        return ['seconds' => $this->seconds];
    }

    public function getProperties(): CypherMap
    {
        return new CypherMap($this);
    }
}<|MERGE_RESOLUTION|>--- conflicted
+++ resolved
@@ -14,11 +14,6 @@
 namespace Laudis\Neo4j\Types;
 
 /**
-<<<<<<< HEAD
- * @psalm-immutable
- */
-final class Time extends AbstractCypherContainer
-=======
  * A time object represented in seconds since the unix epoch.
  *
  * @psalm-immutable
@@ -26,7 +21,6 @@
  * @extends AbstractPropertyObject<float, float>
  */
 final class Time extends AbstractPropertyObject
->>>>>>> fe4c70cb
 {
     private float $seconds;
 
