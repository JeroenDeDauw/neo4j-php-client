--- conflicted
+++ resolved
@@ -14,13 +14,6 @@
 namespace Laudis\Neo4j\Types;
 
 /**
-<<<<<<< HEAD
- * @psalm-immutable
- *
- * @psalm-import-type OGMTypes from \Laudis\Neo4j\Formatter\OGMFormatter
- */
-final class UnboundRelationship extends AbstractCypherContainer
-=======
  * A relationship without any nodes attached to it.
  *
  * @psalm-import-type OGMTypes from \Laudis\Neo4j\Formatter\OGMFormatter
@@ -30,7 +23,6 @@
  * @extends AbstractPropertyObject<OGMTypes, int|string|CypherMap<OGMTypes>>
  */
 final class UnboundRelationship extends AbstractPropertyObject
->>>>>>> fe4c70cb
 {
     private int $id;
     private string $type;
@@ -57,9 +49,6 @@
         return $this->type;
     }
 
-    /**
-     * @return CypherMap<OGMTypes>
-     */
     public function getProperties(): CypherMap
     {
         /** @psalm-suppress InvalidReturnStatement false positive with type alias. */
