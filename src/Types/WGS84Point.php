<?php

declare(strict_types=1);

/*
 * This file is part of the Laudis Neo4j package.
 *
 * (c) Laudis technologies <http://laudis.tech>
 *
 * For the full copyright and license information, please view the LICENSE
 * file that was distributed with this source code.
 */

namespace Laudis\Neo4j\Types;

use Laudis\Neo4j\Contracts\PointInterface;

/**
<<<<<<< HEAD
 * @psalm-immutable
 */
final class WGS84Point extends AbstractCypherContainer implements PointInterface
=======
 * A WGS84 Point in two dimensional space.
 *
 * @psalm-immutable
 *
 * @see https://neo4j.com/docs/cypher-manual/current/functions/spatial/#functions-point-wgs84-2d
 *
 * @psalm-import-type Crs from \Laudis\Neo4j\Contracts\PointInterface
 */
final class WGS84Point extends CartesianPoint implements PointInterface
>>>>>>> fe4c70cb
{
    private float $latitude;
    private float $longitude;

    /**
     * @param Crs $crs
     */
    public function __construct(float $latitude, float $longitude, float $x, float $y, string $crs, int $srid)
    {
        parent::__construct($x, $y, $crs, $srid);
        $this->latitude = $latitude;
        $this->longitude = $longitude;
    }

    /**
     * A numeric expression that represents the latitude/y value in decimal degrees.
     */
    public function getLatitude(): float
    {
        return $this->latitude;
    }

    /**
     * A numeric expression that represents the longitude/x value in decimal degrees.
     */
    public function getLongitude(): float
    {
        return $this->longitude;
    }

    /**
     * @return array{
     *                latitude: float,
     *                longitude: float,
     *                x: float,
     *                y: float,
     *                crs: Crs,
     *                srid: int
     *                }
     */
    public function toArray(): array
    {
        $tbr = parent::toArray();

        $tbr['longitude'] = $this->longitude;
        $tbr['latitude'] = $this->latitude;

        return $tbr;
    }
}<|MERGE_RESOLUTION|>--- conflicted
+++ resolved
@@ -16,11 +16,6 @@
 use Laudis\Neo4j\Contracts\PointInterface;
 
 /**
-<<<<<<< HEAD
- * @psalm-immutable
- */
-final class WGS84Point extends AbstractCypherContainer implements PointInterface
-=======
  * A WGS84 Point in two dimensional space.
  *
  * @psalm-immutable
@@ -30,7 +25,6 @@
  * @psalm-import-type Crs from \Laudis\Neo4j\Contracts\PointInterface
  */
 final class WGS84Point extends CartesianPoint implements PointInterface
->>>>>>> fe4c70cb
 {
     private float $latitude;
     private float $longitude;
